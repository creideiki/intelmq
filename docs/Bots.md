# Bots Documentation

**Table of Contents:**
- [Bots Documentation](#bots-documentation)
- [General remarks](#general-remarks)
- [Initialization parameters](#initialization-parameters)
- [Common parameters](#common-parameters)
- [Collectors](#collectors)
  - [API](#api)
  - [Generic URL Fetcher](#generic-url-fetcher)
  - [Generic URL Stream Fetcher](#generic-url-stream-fetcher)
  - [Generic Mail URL Fetcher](#generic-mail-url-fetcher)
  - [Generic Mail Attachment Fetcher](#generic-mail-attachment-fetcher)
  - [Fileinput](#fileinput)
  - [MISP Generic](#misp-generic)
  - [Request Tracker](#request-tracker)
  - [Rsync](#rsync)
  - [Shodan Stream](#shodan-stream)
  - [TCP](#tcp)
  - [XMPP collector](#xmpp-collector)
  - [Alien Vault OTX](#alien-vault-otx)
  - [Blueliv Crimeserver](#blueliv-crimeserver)
  - [Calidog Certstream](#calidog-certstream)
  - [McAfee openDXL](#mcafee-opendxl)
  - [Microsoft Azure](#microsoft-azure)
  - [Microsoft Interflow](#microsoft-interflow)
    - [Additional functionalities](#additional-functionalities)
  - [Stomp](#stomp)
  - [Twitter](#twitter)
- [Parsers](#parsers)
  - [Not complete](#not-complete)
  - [Generic CSV Parser](#generic-csv-parser)
  - [Cymru CAP Program](#cymru-cap-program)
  - [Cymru Full Bogons](#cymru-full-bogons)
  - [HTML Table Parser](#html-table-parser)
  - [Twitter](#twitter)
  - [Shadowserver](#shadowserver)
  - [Shodan](#shodan)
- [Experts](#experts)
  - [Abusix](#abusix)
  - [ASN Lookup](#asn-lookup)
  - [Copy Extra](#copy-extra)
  - [Cymru Whois](#cymru-whois)
  - [Deduplicator](#deduplicator)
  - [Domain Suffix](#domain-suffix)
    - [Rule processing](#rule-processing)
  - [DO-Portal](#do-portal)
  - [Field Reducer Bot](#field-reducer-bot)
      - [Whitelist](#whitelist)
      - [Blacklist](#blacklist)
  - [Filter](#filter)
  - [Format Field](#format-field)
  - [Generic DB Lookup](#generic-db-lookup)
  - [Gethostbyname](#gethostbyname)
  - [IDEA](#idea)
  - [MaxMind GeoIP](#maxmind-geoip)
  - [Modify](#modify)
    - [Configuration File](#configuration-file)
      - [Actions](#actions)
      - [Examples](#examples)
      - [Types](#types)
  - [McAfee Active Response Hash lookup](#mcafee-active-response-hash-lookup)
  - [McAfee Active Response IP lookup](#mcafee-active-response-ip-lookup)
  - [McAfee Active Response URL lookup](#mcafee-active-response-url-lookup)
  - [National CERT contact lookup by CERT.AT](#national-cert-contact-lookup-by-certat)
  - [Recorded Future IP Risk](#recorded-future-ip-risk)
  - [Reverse DNS](#reverse-dns)
  - [RFC1918](#rfc1918)
  - [RipeNCC Abuse Contact](#ripencc-abuse-contact)
  - [Sieve](#sieve)
  - [Taxonomy](#taxonomy)
  - [Tor Nodes](#tor-nodes)
  - [Url2FQDN](#url2fqdn)
  - [Wait](#wait)
- [Outputs](#outputs)
  - [AMQP Topic](#amqp-topic)
  - [Blackhole](#blackhole)
  - [Elasticsearch](#elasticsearch)
  - [File](#file)
      - [Filename formatting](#filename-formatting)
  - [Files](#files)
  - [McAfee Enterprise Security Manager](#mcafee-enterprise-security-manager)
  - [MongoDB](#mongodb)
    - [Installation Requirements](#installation-requirements)
  - [Redis](#redis)
  - [REST API](#rest-api)
  - [SMTP Output Bot](#smtp-output-bot)
  - [SQL](#sql)
    - [Installation Requirements](#installation-requirements)
    - [PostgreSQL Installation](#postgresql-installation)
  - [TCP](#tcp)
  - [Touch](#touch)
  - [UDP](#tcp)
  - [XMPP](#xmpp)


## General remarks

By default all of the bots are started when you start the whole botnet, however there is a possibility to
*disable* a bot. This means that the bot will not start every time you start the botnet, but you can start
and stop the bot if you specify the bot explicitly. To disable a bot, add the following to your
`runtime.conf`: `"enabled": false`. Be aware that this is **not** a normal parameter (like the others
described in this file). It is set outside of the `parameters` object in `runtime.conf`. Check the
[User-Guide](./User-Guide.md) for an example.

There are two different types of parameters: The initialization parameters are need to start the bot. The runtime parameters are needed by the bot itself during runtime.

The initialization parameters are in the first level, the runtime parameters live in the `parameters` sub-dictionary:

```json
{
    "bot-id": {
        "parameters": {
            runtime parameters...
        },
        initialization parameters...
    }
}
```
For example:
```json
{
    "abusech-feodo-domains-collector": {
        "parameters": {
            "provider": "Abuse.ch",
            "name": "Abuse.ch Feodo Domains",
            "http_url": "http://example.org/feodo-domains.txt"
        },
        "name": "Generic URL Fetcher",
        "group": "Collector",
        "module": "intelmq.bots.collectors.http.collector_http",
        "description": "collect report messages from remote hosts using http protocol",
        "enabled": true,
        "run_mode": "scheduled"
    }
}
```

This configuration resides in the file `runtime.conf` in your intelmq's configuration directory for each configured bot.

## Initialization parameters

* `name` and `description`: The name and description of the bot as can be found in BOTS-file, not used by the bot itself.
* `group`: Can be `"Collector"`, `"Parser"`, `"Expert"` or `"Output"`. Only used for visualization by other tools.
* `module`: The executable (should be in `$PATH`) which will be started.
* `enabled`: If the parameter is set to `true` (which is NOT the default value if it is missing as a protection) the bot will start when the botnet is started (`intelmqctl start`). If the parameter was set to `false`, the Bot will not be started by `intelmqctl start`, however you can run the bot independently using `intelmqctl start <bot_id>`. Check the [User-Guide](./User-Guide.md) for more details.
* `run_mode`: There are two run modes, "continuous" (default run mode) or "scheduled". In the first case, the bot will be running forever until stopped or exits because of errors (depending on configuration). In the latter case, the bot will stop after one successful run. This is especially useful when scheduling bots via cron or systemd. Default is `continuous`. Check the [User-Guide](./User-Guide.md) for more details.

## Common parameters

**Feed parameters**: Common configuration options for all collectors.

* `name`: Name for the feed (`feed.name`). In IntelMQ versions smaller than 2.2 the parameter name `feed` is also supported.
* `accuracy`: Accuracy for the data of the feed (`feed.accuracy`).
* `code`: Code for the feed (`feed.code`).
* `documentation`: Link to documentation for the feed (`feed.documentation`).
* `provider`: Name of the provider of the feed (`feed.provider`).
* `rate_limit`: time interval (in seconds) between fetching data if applicable.

**HTTP parameters**: Common URL fetching parameters used in multiple bots.

* `http_timeout_sec`: A tuple of floats or only one float describing the timeout of the http connection. Can be a tuple of two floats (read and connect timeout) or just one float (applies for both timeouts). The default is 30 seconds in default.conf, if not given no timeout is used. See also https://requests.readthedocs.io/en/master/user/advanced/#timeouts
* `http_timeout_max_tries`: An integer depciting how often a connection is retried, when a timeout occured. Defaults to 3 in default.conf.
* `http_username`: username for basic authentication.
* `http_password`: password for basic authentication.
* `http_proxy`: proxy to use for http
* `https_proxy`: proxy to use for https
* `http_user_agent`: user agent to use for the request.
* `http_verify_cert`: path to trusted CA bundle or directory, `false` to ignore verifying SSL certificates,  or `true` (default) to verify SSL certificates
* `ssl_client_certificate`: SSL client certificate to use.
* `ssl_ca_certificate`: Optional string of path to trusted CA certificate. Only used by some bots.
* `http_header`: HTTP request headers

**Cache parameters**: Common redis cache parameters used in multiple bots (mainly lookup experts):

* `redis_cache_host`: Hostname of the redis database.
* `redis_cache_port`: Port of the redis database.
* `redis_cache_db`: Database number.
* `redis_cache_ttl`: TTL used for caching.
* `redis_cache_password`: Optional password for the redis database (default: none).

## Collectors

Multihreading is disabled for all Collectors, as this would lead to duplicated data.

### AMQP

#### Information:
* `name`: intelmq.bots.collectors.amqp.collector_amqp
* `lookup`: yes
* `public`: yes
* `cache (redis db)`: none
* `description`: collect data from (remote) AMQP servers, for both IntelMQ as well as external data

#### Configuration Parameters:

* **Feed parameters** (see above)
* `connection_attempts`: The number of connection attempts to defined server, defaults to 3
* `connection_heartbeat`: Heartbeat to server, in seconds, defaults to 3600
* `connection_host`: Name/IP for the AMQP server, defaults to 127.0.0.1
* `connection_port`: Port for the AMQP server, defaults to 5672
* `connection_vhost`: Virtual host to connect, on a http(s) connection would be http:/IP/<your virtual host>
* `expect_intelmq_message`: Boolean, if the data is from IntelMQ or not. Default: `false`. If true, then the data can be any Report or Event and will be passed to the next bot as is. Otherwise a new report is created with the raw data.
* `password`: Password for authentication on your AMQP server
* `queue_name`: The name of the queue to fetch data from
* `username`: Username for authentication on your AMQP server
* `use_ssl`: Use ssl for the connection, make sure to also set the correct port, usually 5671 (`true`/`false`)

Currently only fetching from a queue is supported can be extended in the future. Messages will be acknowledge at AMQP after it is sent to the pipeline.

* * *

### API

#### Information:
* `name:` intelmq.bots.collectors.api.collector
* `lookup:` yes
* `public:` yes
* `cache (redis db):` none
* `description:` collect report messages from a HTTP REST API

#### Configuration Parameters:

* **Feed parameters** (see above)
* `port`: Optional, integer. Default: 5000. The local port, the API will be available at.

The API is available at `/intelmq/push`.
The `tornado` library is required.

* * *


### Generic URL Fetcher


#### Information:
* `name:` intelmq.bots.collectors.http.collector_http
* `lookup:` yes
* `public:` yes
* `cache (redis db):` none
* `description:` collect report messages from remote hosts using http protocol

#### Configuration Parameters:

* **Feed parameters** (see above)
* **HTTP parameters** (see above)
* `extract_files`: Optional, boolean or list of strings. If it is true, the retrieved (compressed) file or archived will be uncompressed/unpacked and the files are extracted. If the parameter is a list for strings, only the files matching the filenames are extracted. Extraction handles gziped files and both compressed and uncompressed tar-archives as well as zip archives.
* `http_url`: location of information resource (e.g. https://feodotracker.abuse.ch/blocklist/?download=domainblocklist)
* `http_url_formatting`: (`bool|JSON`, default: `false`) If `true`, `{time[format]}` will be replaced by the current time in local timezone formatted by the given format. E.g. if the URL is `http://localhost/{time[%Y]}`, then the resulting URL is `http://localhost/2019` for the year 2019. (Python's [Format Specification Mini-Language](https://docs.python.org/3/library/string.html#formatspec) is used for this.)
You may use a `JSON` specifying [time-delta](https://docs.python.org/3/library/datetime.html#datetime.timedelta) parameters to shift the current time accordingly. For example use `{"days": -1}` for the yesterday's date; the URL `http://localhost/{time[%Y-%m-%d]}` will get translated to "http://localhost/2018-12-31" for the 1st Jan of 2019.

Zipped files are automatically extracted if detected.

For extracted files, every extracted file is sent in it's own report. Every report has a field named `extra.file_name` with the file name in the archive the content was extracted from.

* * *

### Generic URL Stream Fetcher


#### Information:
* `name:` intelmq.bots.collectors.http.collector_http_stream
* `lookup:` yes
* `public:` yes
* `cache (redis db):` none
* `description:` Opens a streaming connection to the URL and sends the received lines.

#### Configuration Parameters:

* **Feed parameters** (see above)
* **HTTP parameters** (see above)
* `strip_lines`: boolean, if single lines should be stripped (removing whitespace from the beginning and the end of the line)

If the stream is interrupted, the connection will be aborted using the timeout parameter. Then, an error will be thrown and rate_limit applies if not null.
The parameter `http_timeout_max_tries` is of no use in this collector.


* * *

### Generic Mail URL Fetcher


#### Information:
* `name:` intelmq.bots.collectors.mail.collector_mail_url
* `lookup:` yes
* `public:` yes
* `cache (redis db):` none
* `description:` collect messages from mailboxes, extract URLs from that messages and download the report messages from the URLs.

#### Configuration Parameters:

* **Feed parameters** (see above)
* **HTTP parameters** (see above)
* `mail_host`: FQDN or IP of mail server
* `mail_user`: user account of the email account
* `mail_password`: password associated with the user account
* `mail_ssl`: whether the mail account uses SSL (default: `true`)
* `folder`: folder in which to look for mails (default: `INBOX`)
* `subject_regex`: regular expression to look for a subject
* `url_regex`: regular expression of the feed URL to search for in the mail body
* `sent_from`: filter messages by sender
* `sent_to`: filter messages by recipient
* `ssl_ca_certificate`: Optional string of path to trusted CA certicate. Applies only to IMAP connections, not HTTP. If the provided certificate is not found, the IMAP connection will fail on handshake. By default, no certificate is used.

The resulting reports contains the following special fields:
 * `feed.url`: The URL the data was downloaded from
 * `extra.email_subject`: The subject of the email
 * `extra.email_from`: The email's from address
 * `extra.email_message_id`: The email's message ID
 * `extra.file_name`: The file name of the downloaded file (extracted from the HTTP Response Headers if possible).

* * *

### Generic Mail Attachment Fetcher


#### Information:
* `name:` intelmq.bots.collectors.mail.collector_mail_attach
* `lookup:` yes
* `public:` yes
* `cache (redis db):` none
* `description:` collect messages from mailboxes, download the report messages from the attachments.

#### Configuration Parameters:

* **Feed parameters** (see above)
* `extract_files`: Optional, boolean or list of strings. See documentation of the Generic URL Fetcher for more details.
* `mail_host`: FQDN or IP of mail server
* `mail_user`: user account of the email account
* `mail_password`: password associated with the user account
* `mail_ssl`: whether the mail account uses SSL (default: `true`)
* `folder`: folder in which to look for mails (default: `INBOX`)
* `subject_regex`: regular expression to look for a subject
* `attach_regex`: regular expression of the name of the attachment
* `attach_unzip`: whether to unzip the attachment. Only extracts the first file. Deprecated, use `extract_files` instead.
* `sent_from`: filter messages by sender
* `sent_to`: filter messages by recipient
* `ssl_ca_certificate`: Optional string of path to trusted CA certificate. Applies only to IMAP connections, not HTTP. If the provided certificate is not found, the IMAP connection will fail on handshake. By default, no certificate is used.

The resulting reports contains the following special fields:
 * `extra.email_subject`: The subject of the email
 * `extra.email_from`: The email's from address
 * `extra.email_message_id`: The email's message ID
 * `extra.file_name`: The file name of the attachment or the file name in the attached archive if attachment is to uncompress.
* * *

### Generic Mail Body Fetcher


#### Information:
* `name:` intelmq.bots.collectors.mail.collector_mail_body
* `lookup:` yes
* `public:` yes
* `cache (redis db):` none
* `description:` collect messages from mailboxes, forwards the bodies as reports. Each non-empty body with the matching content type is sent as individual report.

#### Configuration Parameters:

* **Feed parameters** (see above)
* `mail_host`: FQDN or IP of mail server
* `mail_user`: user account of the email account
* `mail_password`: password associated with the user account
* `mail_ssl`: whether the mail account uses SSL (default: `true`)
* `folder`: folder in which to look for mails (default: `INBOX`)
* `subject_regex`: regular expression to look for a subject
* `sent_from`: filter messages by sender
* `sent_to`: filter messages by recipient
* `ssl_ca_certificate`: Optional string of path to trusted CA certicate. Applies only to IMAP connections, not HTTP. If the provided certificate is not found, the IMAP connection will fail on handshake. By default, no certificate is used.
* `content_types`: Which bodies to use based on the content_type. Default: `true`/`['html', 'plain']` for all:
  - string with comma separated values, e.g. `['html', 'plain']`
  - `true`, `false`, `null`: Same as default value
  - `string`, e.g. `'plain'`

The resulting reports contains the following special fields:
 * `extra.email_subject`: The subject of the email
 * `extra.email_from`: The email's from address
 * `extra.email_message_id`: The email's message ID

* * *

### Fileinput

#### Information:
* `name:` intelmq.bots.collectors.file.collector_file
* `lookup:` yes
* `public:` yes
* `cache (redis db):` none
* `description:` collect messages from a file.

#### Configuration Parameters:

* **Feed parameters** (see above)
* `path`: path to file
* `postfix`: FIXME
* `delete_file`: whether to delete the file after reading (default: `false`)

The resulting reports contains the following special fields:
 * `feed.url`: The URI using the `file://` scheme and localhost, with the full path to the processed file.
 * `extra.file_name`: The file name (without path) of the processed file.

* * *

### Rsync

Requires the rsync executable

#### Information:
* `name:` intelmq.bots.collectors.rsync.collector_rsync
* `lookup:` yes
* `public:` yes
* `cache (redis db):` none
* `description:` Bot download file by rsync and then load data from downloaded file. Downloaded file is located in var/lib/bots/rsync_collector.

#### Configuration Parameters:

* **Feed parameters** (see above)
* `file`: Name of downloaded file.
* `rsync_path`: Path to file. It can be "/home/username/directory" or "username@remote_host:/home/username/directory"
* `temp_directory`: Path of a temporary state directory to use for rsync'd files. Optional. Default: `/opt/intelmq/var/run/rsync_collector/`.

* * *

### MISP Generic


#### Information:
* `name:` intelmq.bots.collectors.misp.collector
* `lookup:` yes
* `public:` yes
* `cache (redis db):` none
* `description:` collect messages from a MISP server.

#### Configuration Parameters:

* **Feed parameters** (see above)
* `misp_url`: url of MISP server (with trailing '/')
* `misp_key`: MISP Authkey
* `misp_verify`: (default: `true`)
* `misp_tag_to_process`: MISP tag for events to be processed
* `misp_tag_processed`: MISP tag for processed events

* * *

### Request Tracker


#### Information:
* `name:` intelmq.bots.collectors.rt.collector_rt
* `lookup:` yes
* `public:` yes
* `cache (redis db):` none
* `description:` Request Tracker Collector fetches attachments from an RTIR instance.

#### Configuration Parameters:

* **Feed parameters** (see above)
* **HTTP parameters** (see above)
* `extract_files`: Optional, boolean or list of strings. See documentation of the Generic URL Fetcher for more details.
* `uri`: url of the REST interface of the RT
* `user`: RT username
* `password`: RT password
* `search_not_older_than`: Absolute time (use ISO format) or relative time, e.g. `3 days`.
* `search_owner`: owner of the ticket to search for (default: `nobody`)
* `search_queue`: queue of the ticket to search for (default: `Incident Reports`)
* `search_status`: status of the ticket to search for (default: `new`)
* `search_subject_like`: part of the subject of the ticket to search for (default: `Report`)
* `set_status`: status to set the ticket to after processing (default: `open`). `false` or `null` to not set a different status.
* `take_ticket`: whether to take the ticket (default: `true`)
* `url_regex`: regular expression of an URL to search for in the ticket
* `attachment_regex`: regular expression of an attachment in the ticket
* `unzip_attachment`: whether to unzip a found attachment. Only the first file in the archive is used.

The parameter `http_timeout_max_tries` is of no use in this collector.

The resulting reports contains the following special fields:
 * `rtir_id`: The ticket ID
 * `extra.email_subject` and `extra.ticket_subject`: The subject of the ticket
 * `extra.email_from` and `extra.ticket_requestors`: Comma separated list of requestor's email addresses.
 * `extra.ticket_owner`: The ticket's owner name
 * `extra.ticket_status`: The ticket's status
 * `extra.ticket_queue`: The ticket's queue
 * `extra.file_name`: The name of the extracted file, the name of the downloaded file or the attachments' filename without `.gz` postfix.
 * `time.observation`: The creation time of the ticket or attachment.

* * *

### Rsync

#### Information:

* `name:` intelmq.bots.collectors.rsync.collector_rsync
* `lookup:` yes
* `public:` yes
* `cache (redis db):` none
* `description:` Syncs a file via rsync and reads the file.

#### Configuration Parameters:

* **Feed parameters** (see above)
* `file`: The filename to process, combine with `rsync_path`.
* `temp_directory`: The temporary directory for rsync, by default `$VAR_STATE_PATH/rsync_collector`. `$VAR_STATE_PATH` is `/var/run/intelmq/` or `/opt/intelmq/var/run/`.
* `rsync_path`: The path of the file to process

* * *

### Shodan Stream

Requires the shodan library to be installed:
 * https://github.com/achillean/shodan-python/
 * https://pypi.org/project/shodan/

#### Information:
* `name:` intelmq.bots.collectors.shodan.collector_stream
* `lookup:` yes
* `public:` yes
* `cache (redis db):` none
* `description:` Queries the Shodan Streaming API

#### Configuration Parameters:

* **Feed parameters** (see above)
* **HTTP parameters** (see above). Only the proxy is used (requires shodan-python > 1.8.1). Certificate is always verified.
* `countries`: A list of countries to query for. If it is a string, it will be spit by `,`.

* * *

### TCP

#### Information:
* `name:` intelmq.bots.collectors.tcp.collector
* `lookup:` no
* `public:` yes
* `cache (redis db):` none
* `description:` TCP is the bot responsible to receive events on a TCP port (ex: from TCP Output of another IntelMQ instance). Might not be working on Python3.4.6.

#### Configuration Parameters:

* `ip`: IP of destination server
* `port`: port of destination server

* * *


### XMPP collector


#### Information:
* `name:` intelmq.bots.collectors.xmpp.collector
* `lookup:` yes
* `public:` yes
* `cache (redis db):` none
* `description:` This bot can connect to an XMPP Server and one room, in order to receive reports from it. TLS is used by default. rate_limit is ineffective here. Bot can either pass the body or the whole event.

#### Configuration Parameters:

* **Feed parameters** (see above)
* `xmpp_server`: FIXME
* `xmpp_user`: FIXME
* `xmpp_password`: FIXME
* `xmpp_room`: FIXME
* `xmpp_room_nick`: FIXME
* `xmpp_room_password`: FIXME
* `ca_certs`: FIXME (default: `/etc/ssl/certs/ca-certificates.crt`)
* `strip_message`: FIXME (default: `true`)
* `pass_full_xml`: FIXME (default: `false`)

* * *


### Alien Vault OTX

See the README.md

#### Information:
* `name:` intelmq.bots.collectors.alienvault_otx.collector
* `lookup:` yes
* `public:` yes
* `cache (redis db):` none
* `description:` collect report messages from Alien Vault OTX API

#### Configuration Parameters:

* **Feed parameters** (see above)
* `api_key`: location of information resource (e.g. FIXME)

* * *

### Blueliv Crimeserver

See the README.md

#### Information:
* `name:` intelmq.bots.collectors.blueliv.collector_crimeserver
* `lookup:` yes
* `public:` no
* `cache (redis db):` none
* `description:` collect report messages from Blueliv API

#### Configuration Parameters:

* **Feed parameters** (see above)
* `api_key`: location of information resource
* `api_url`: The optional API endpoint, by default `https://freeapi.blueliv.com`.

* * *

### Calidog Certstream

A Bot to collect data from the Certificate Transparency Log (CTL)
This bot works based on certstream libary (https://github.com/CaliDog/certstream-python)

#### Information:
* `name:` intelmq.bots.collectors.calidog.collector_certstream
* `lookup:` yes
* `public:` no
* `cache (redis db):` none
* `description:` collect data from Certificate Transparency Log

#### Configuration Parameters:

* **Feed parameters** (see above)

* * *

### McAfee openDXL

#### Information:
* `name:` intelmq.bots.collectors.opendxl.collector
* `lookup:` yes
* `public:` no
* `cache (redis db):` none
* `description:` collect messages via openDXL

#### Configuration Parameters:

* **Feed parameters** (see above)
* `dxl_config_file`: location of the config file containing required information to connect $
* `dxl_topic`: the name of the DXL topix to subscribe

* * *

### Microsoft Azure

Iterates over all blobs in all containers in an Azure storage.

#### Information:
* `name:` intelmq.bots.collectors.microsoft.collector_azure
* `lookup:` yes
* `public:` no
* `cache (redis db):` none
* `description:` collect blobs from microsoft azure using their library

#### Configuration Parameters:

* **Feed parameters** (see above)
* `account_name`: account name as give by Microsoft
* `account_key`: account key as give by Microsoft
* `delete`: boolean, delete containers and blobs after fetching

* * *

### Microsoft Interflow

Iterates over all files available by this API. Make sure to limit the files to be downloaded with the parameters, otherwise you will get a lot of data!
The cache is used to remember which files have already been downloaded. Make sure the TTL is high enough, higher than `not_older_than`.

#### Information:
* `name:` intelmq.bots.collectors.microsoft.collector_interflow
* `lookup:` yes
* `public:` no
* `cache (redis db):` 5
* `description:` collect files from microsoft interflow using their API

#### Configuration Parameters:

* **Feed parameters** (see above)
* `api_key`: API generate in their portal
* `file_match`: an optional regular expression to match file names
* `not_older_than`: an optional relative (minutes) or absolute time (UTC is assumed) expression to determine the oldest time of a file to be downloaded
* `redis_cache_*` and especially `redis_cache_ttl`: Settings for the cache where file names of downloaded files are saved. The cache's TTL must always be bigger than `not_older_than`.

#### Additional functionalities

* Files are automatically ungzipped if the filename ends with `.gz`.

* * *

### Stomp

See the README.md in `intelmq/bots/collectors/stomp/`

#### Information:
* `name:` intelmq.bots.collectors.stomp.collector
* `lookup:` yes
* `public:` no
* `cache (redis db):` none
* `description:` collect messages from a stomp server

#### Configuration Parameters:

* **Feed parameters** (see above)
* `exchange`: exchange point
* `port`: 61614
* `server`: hostname e.g. "n6stream.cert.pl"
* `ssl_ca_certificate`: path to CA file
* `ssl_client_certificate`: path to client cert file
* `ssl_client_certificate_key`: path to client cert key file

* * *

### Twitter

Collects tweets from target_timelines. Up to tweet_count tweets from each user and up to timelimit back in time. The tweet text is sent separately and if allowed, links to pastebin are followed and the text sent in a separate report

#### Information:
* `name:` intelmq.bots.collectors.twitter.collector_twitter
* `lookup:` yes
* `public:` yes
* `cache (redis db):` none
* `description:` Collects tweets
#### Configuration Parameters:

* **Feed parameters** (see above)
* `target_timelines`: screen_names of twitter accounts to be followed
* `tweet_count`: number of tweets to be taken from each account
* `timelimit`: maximum age of the tweets collected in seconds
* `follow_urls`: list of screen_names for which urls will be followed
* `exclude_replies`: exclude replies of the followed screen_names
* `include_rts`: whether to include retweets by given screen_name
* `consumer_key`: Twitter api login data
* `consumer_secret`: Twitter api login data
* `acces_token_key`: Twitter api login data
* `access_token_secret`: Twitter api login data

### API collector bot

#### Information:
* `name:` intelmq.bots.collectors.api.collector_api
* `lookup:` no
* `public:` no
* `cache (redis db):` none
* `description:` Bot for collecting data using API, you need to post JSON to /intelmq/push endpoint

example usage:
```
curl -X POST http://localhost:5000/intelmq/push -H 'Content-Type: application/json' --data '{"source.ip": "127.0.0.101", "classification.type": "backdoor"}'
```

#### Configuration Parameters:

* **Feed parameters** (see above)
* `port`: 5000

## Parsers

### Not complete

This list is not complete. Look at `intelmq/bots/BOTS` or the list of parsers shown in the manager. But most parsers do not need configuration parameters.

TODO

### Generic CSV Parser

Lines starting with `'#'` will be ignored. Headers won't be interpreted.

#### Configuration parameters

 * `"columns"`: A list of strings or a string of comma-separated values with field names. The names must match the harmonization's field names. Empty column specifications and columns named `"__IGNORE__"` are ignored. E.g.
   ```json
   "columns": [
        "",
        "source.fqdn",
        "extra.http_host_header",
        "__IGNORE__"
   ],
   ```
   is equivalent to:
   ```json
   "columns": ",source.fqdn,extra.http_host_header,"
   ```
   The first and the last column are not used in this example.
    It is possible to specify multiple columns using the `|` character. E.g.
    ```
        "columns": "source.url|source.fqdn|source.ip"
    ```
    First, bot will try to parse the value as url, if it fails, it will try to parse it as FQDN, if that fails, it will try to parse it as IP, if that fails, an error wil be raised.
    Some use cases -

        - mixed data set, e.g. URL/FQDN/IP/NETMASK  `"columns": "source.url|source.fqdn|source.ip|source.network"`

        - parse a value and ignore if it fails  `"columns": "source.url|__IGNORE__"`

 * `"column_regex_search"`: Optional. A dictionary mapping field names (as given per the columns parameter) to regular expression. The field is evaulated using `re.search`. Eg. to get the ASN out of `AS1234` use: `{"source.asn": "[0-9]*"}`.
 * `"default_url_protocol"`: For URLs you can give a defaut protocol which will be pretended to the data.
 * `"delimiter"`: separation character of the CSV, e.g. `","`
 * `"skip_header"`: Boolean, skip the first line of the file, optional. Lines starting with `#` will be skipped additionally, make sure you do not skip more lines than needed!
 * `time_format`: Optional. If `"timestamp"`, `"windows_nt"` or `"epoch_millis"` the time will be converted first. With the default `null` fuzzy time parsing will be used.
 * `"type"`: set the `classification.type` statically, optional
 * `"data_type"`: sets the data of specific type, currently only `"json"` is supported value. An example

        ```{
            "columns": [ "source.ip", "source.url", "extra.tags"],
            "data_type": "{\"extra.tags\":\"json\"}"
        }```

        It will ensure `extra.tags` is treated as `json`.
 * `"filter_text"`: only process the lines containing or not containing specified text, to be used in conjection with `filter_type`
 * `"filter_type"`: value can be whitelist or blacklist. If `whitelist`, only lines containing the text in `filter_text` will be processed, if `blacklist`, only lines NOT containing the text will be processed.

     To process ipset format files use
     ```
        {
            "filter_text": "ipset add ",
            "filter_type": "whitelist",
            "columns": [ "__IGNORE__", "__IGNORE__", "__IGNORE__", "source.ip"]
        }
     ```
 * `"type_translation"`: If the source does have a field with information for `classification.type`, but it does not correspond to intelmq's types,
you can map them to the correct ones. The `type_translation` field can hold a JSON field with a dictionary which maps the feed's values to intelmq's.
 * `"columns_required"`: A list of true/false for each column. By default, it is true for every column.


### Cymru CAP Program

#### Information:
* `name:` intelmq.bots.parsers.cymru.parser_cap_program
* `public:` no
* `cache (redis db):` none
* `description:` Parses data from cymru's cap program feed.

#### Description

There are two different feeds available:
 * infected_$date.txt ("old")
 * $certname_$date.txt ("new")

The new will replace the old at some point in time, currently you need to fetch both. The parser handles both formats.

##### Old feed

As little information on the format is available, the mappings might not be correct in all cases.
Some reports are not implemented at all as there is no data available to check if the parsing is correct at all. If you do get errors like `Report ... not implement` or similar please open an issue and report the (anonymized) example data. Thanks.

The information about the event could be better in many cases but as Cymru does not want to be associated with the report, we can't add comments to the events in the parser, because then the source would be easily identifiable for the recipient.

### Cymru Full Bogons

http://www.team-cymru.com/bogon-reference.html

#### Information:
* `name:` intelmq.bots.parsers.cymru.parser_full_bogons
* `public:` no
* `cache (redis db):` none
* `description:` Parses data from full bogons feed.

* * *

### Have I Been Pwned Callback Parser

#### Information:
* `name:` intelmq.bots.parsers.hibp.parser_callback
* `public:` no
* `cache (redis db):` none
* `description:` Parses data from Have I Been Pwned feed.

#### Description

Parsers the data from a Callback of a Have I Been Pwned Enterprise Subscription.

Parses breaches and pastes and creates one event per e-mail address. The e-mail address is stored in `source.account`.
`classification.type` is `leak` and `classification.identifier` is `breach` or `paste`.

* * *

### HTML Table Parser

#### Configuration parameters

 * `"columns"`: A list of strings or a string of comma-separated values with field names. The names must match the harmonization's field names. Empty column specifications and columns named `"__IGNORE__"` are ignored. E.g.
   ```json
   "columns": [
        "",
        "source.fqdn",
        "extra.http_host_header",
        "__IGNORE__"
   ],
   ```
   is equivalent to:
   ```json
   "columns": ",source.fqdn,extra.http_host_header,"
   ```
   The first and the last column are not used in this example.
    It is possible to specify multiple columns using the `|` character. E.g.
    ```
        "columns": "source.url|source.fqdn|source.ip"
    ```
    First, bot will try to parse the value as url, if it fails, it will try to parse it as FQDN, if that fails, it will try to parse it as IP, if that fails, an error wil be raised.
    Some use cases -

        - mixed data set, e.g. URL/FQDN/IP/NETMASK  `"columns": "source.url|source.fqdn|source.ip|source.network"`

        - parse a value and ignore if it fails  `"columns": "source.url|__IGNORE__"`

 * `"ignore_values"`:  A list of strings or a string of comma-separated values which will not considered while assigning to the corresponding fields given in `columns`. E.g.
   ```json
   "ignore_values": [
        "",
        "unknown",
        "Not listed",
   ],
   ```
   is equivalent to:
   ```json
   "ignore_values": ",unknown,Not listed,"
   ```
   The following configuration will lead to assigning all values to malware.name and extra.SBL except `unknown` and `Not listed` respectively.
   ```json
   "columns": [
        "source.url",
        "malware.name",
        "extra.SBL",
   ],
   "ignore_values": [
        "",
        "unknown",
        "Not listed",
   ],
   ```
   Parameters **columns and ignore_values must have same length**
 * `"attribute_name"`: Filtering table with table attributes, to be used in conjunction with `attribute_value`, optional. E.g. `class`, `id`, `style`.
 * `"attribute_value"`: String.
    To filter all tables with attribute `class='details'` use
    ```json
    "attribute_name": "class",
    "attribute_value": "details"
    ```
 * `"table_index"`: Index of the table if multiple tables present. If `attribute_name` and `attribute_value` given, index according to tables remaining after filtering with table attribute. Default: `0`.
 * `"split_column"`: Padded column to be splitted to get values, to be used in conjection with `split_separator` and `split_index`, optional.
 * `"split_separator"`: Delimiter string for padded column.
 * `"split_index"`: Index of unpadded string in returned list from splitting `split_column` with `split_separator` as delimiter string. Default: `0`.
    E.g.
    ```json
    "split_column": "source.fqdn",
    "split_separator": " ",
    "split_index": 1,
    ```
    With above configuration, column corresponding to `source.fqdn` with value `[D] lingvaworld.ru` will be assigned as `"source.fqdn": "lingvaworld.ru"`.
 * `"skip_table_head"`: Boolean, skip the first row of the table, optional. Default: `true`.
 * `"default_url_protocol"`: For URLs you can give a default protocol which will be pretended to the data. Default: `"http://"`.
 * `"time_format"`: Optional. If `"timestamp"`, `"windows_nt"` or `"epoch_millis"` the time will be converted first. With the default `null` fuzzy time parsing will be used.
 * `"type"`: set the `classification.type` statically, optional
 * `"html_parser"`: The html parser to use, by default "html.parser", can also be e.g. "lxml", have a look at https://www.crummy.com/software/BeautifulSoup/bs4/doc/

* * *

### McAfee Advanced Threat Defense File

#### Information:
* `name:` intelmq.bots.parsers.mcafee.parser_atd_file
* `lookup:` yes
* `public:` no
* `cache (redis db):` none
* `description:` parses file hash information off ATD reports

#### Configuration Parameters:

* **Feed parameters** (see above)
* `verdict_severity`: min report severity to parse

* * *

### McAfee Advanced Threat Defense IP

#### Information:
* `name:` intelmq.bots.parsers.mcafee.parser_atd_file
* `lookup:` yes
* `public:` no
* `cache (redis db):` none
* `description:` parses IP addresses off ATD reports

#### Configuration Parameters:

* **Feed parameters** (see above)
* `verdict_severity`: min report severity to parse

* * *

### McAfee Advanced Threat Defense URL

#### Information:
* `name:` intelmq.bots.parsers.mcafee.parser_atd_file
* `lookup:` yes
* `public:` no
* `cache (redis db):` none
* `description:` parses URLs off ATD reports

#### Configuration Parameters:

* **Feed parameters** (see above)
* `verdict_severity`: min report severity to parse

* * *

### Twitter

#### Information:
* `name:` intelmq.bots.parsers.twitter.parser
* `public:` no
* `cache (redis db):` none
* `description:` Extracts urls from text, fuzzy, aimed at parsing tweets
#### Configuration Parameters:

* `domain_whitelist`: domains to be filetered out
* `substitutions`: semicolon delimited list of even length of pairs of substitutions (for example: '[.];.;,;.' substitutes '[.]' for '.' and ',' for '.')
* `classification_type`: string with a valid classification type as defined in data harmonization
* `default_scheme`: Default scheme for URLs if not given. See also the next section.

##### Default scheme

The dependency `url-normalize` changed it's behavior in version 1.4.0 from using `http://` as default scheme to `https://`. Version 1.4.1 added the possibility to specify it. Thus you can only use the `default_scheme` parameter with a current version of this library >= 1.4.1, with 1.4.0 you will always get `https://` as default scheme and for older versions < 1.4.0 `http://` is used.

This does not affect URLs which already include the scheme.

* * *

### Shadowserver

#### Information
* `name:` intelmq.bots.parsers.shadowserver.parser
* `public:` yes
* `description:` Parses different reports from shadowserver.

#### Configuration Parameters

 * `feedname`: Optional, the Name of the feed, see list below for possible values.
 * `overwrite`: If an existing `feed.name` should be overwritten.

#### How this bot works?

There are two possibilities TODO.

#### Automatic feed detection
Since IntelMQ version 2.1 the parser can detect the feed based on metadata provided by the collector.

When processing a report, this bot takes `extra.file_name` from the report and
looks in config.py how the report should be parsed.

If this lookup is not possible, and the feed name is not given as parameter, the feed cannot be parsed.

The field `extra.file_name` has the following structure:
`%Y-%m-%d-${report_name}[-suffix].csv` where suffix can be something like `country-geo`. For example, some possible filenames are `2019-01-01-scan_http-country-geo.csv` or `2019-01-01-scan_tftp.csv`. The important part is `${report_name}`, between the date and the suffix.

#### Fixed feed name
If the method above is not possible and for upgraded instances, the feed can be set with the `feedname` parameter.
Feed-names are derived from the subjects of the Shadowserver E-Mails.
A list of possible feeds can be found in the table below in the column "feed name".

#### Supported reports:

These are the supported feed name and their corresponding file name for automatic detection:

| feed name            | file name |
|----------------------| ----------|
| Accessible-ADB | `scan_adb` |
| Accessible-AFP | `scan_afp` |
| Accessible-Cisco-Smart-Install | `cisco_smart_install` |
| Accessible-CWMP | `scan_cwmp` |
| Accessible-FTP | `scan_ftp` |
| Accessible-Hadoop | `scan_hadoop` |
| Accessible-HTTP | `scan_http` |
| Accessible-RDP | `scan_rdp` |
| Accessible-Rsync | `scan_rsync` |
| Accessible-SMB | `scan_smb` |
| Accessible-Telnet | `scan_telnet` |
| Accessible-Ubiquiti-Discovery-Service | `scan_ubiquiti` |
| Accessible-VNC | `scan_vnc` |
| Amplification-DDoS-Victim | `ddos_amplification` |
| Blacklisted-IP | `blacklist` |
| Compromised-Website | `compromised_website` |
| Darknet | `darknet` |
| DNS-Open-Resolvers | `scan_dns` |
| Drone | `botnet_drone` |
| Drone-Brute-Force | `drone_brute_force` |
| HTTP-Scanners | `hp_http_scan` |
| ICS-Scanners | `hp_ics_scan` |
| IPv6-Sinkhole-HTTP-Drone | `sinkhole6_http` |
| Microsoft-Sinkhole | `microsoft_sinkhole` |
| NTP-Monitor | `scan_ntpmonitor` |
| NTP-Version | `scan_ntp` |
| Open-Chargen | `scan_chargen` |
| Open-DB2-Discovery-Service | `scan_db2` |
| Open-Elasticsearch | `scan_elasticsearch` |
| Open-IPMI | `scan_ipmi` |
| Open-LDAP | `scan_ldap ` |
| Open-LDAP-TCP | `scan_ldap_tcp` |
| Open-mDNS | `scan_mdns` |
| Open-Memcached | `scan_memcached` |
| Open-MongoDB | `scan_mongodb` |
| Open-MSSQL | `scan_mssql` |
| Open-NATPMP | `scan_nat_pmp` |
| Open-NetBIOS-Nameservice | `scan_netbios` |
| Open-Netis | ? |
| Open-Portmapper | `scan_portmapper` |
| Open-QOTD | `scan_qotd` |
| Open-Redis | `scan_redis` |
| Open-SNMP | `scan_snmp` |
| Open-SSDP | `scan_ssdp` |
| Open-TFTP | `scan_tftp` |
| Open-XDMCP | `scan_xdmcp` |
| Outdated-DNSSEC-Key | `outdated_dnssec_key` |
| Outdated-DNSSEC-Key-IPv6 | `outdated_dnssec_key_v6` |
| Sandbox-URL | `cwsandbox_url` |
| Sinkhole-HTTP-Drone | `sinkhole_http_drone` |
| Spam-URL | `spam_url` |
| SSL-FREAK-Vulnerable-Servers | `scan_ssl_freak` |
| SSL-POODLE-Vulnerable-Servers | `scan_ssl_poodle` |
| Vulnerable-ISAKMP | `scan_isakmp` |

#### Development

##### Structure of this Parser Bot:
The parser consists of two files:
 * config.py
 * parser.py

Both files are required for the parser to work properly.

##### Add new Feedformats:
Add a new feedformat and conversions if required to the file
`config.py`. Don't forget to update the `feed_idx` dict.
It is required to look up the correct configuration.

Look a the documentation in the bots's `config.py` file for more information.

* * *


### Shodan

#### Information
* `name:` intelmq.bots.parsers.shodan.parser
* `public:` yes
* `description:` Parses data from shodan (search, stream etc).

The parser is by far not complete as there are a lot of fields in a big nested structure. There is a minimal mode available which only parses the important/most useful fields and also saves everything in `extra.shodan` keeping the original structure. When not using the minimal mode if may be useful to ignore errors as many parsing errors can happen with the incomplete mapping.

#### Configuration Parameters:

* `ignore_errors`: Boolean (default true)
* `minimal_mode`: Boolean (default false)


## Experts

### Abusix

See the README.md

#### Information:
* `name:` abusix
* `lookup:` dns
* `public:` yes
* `cache (redis db):` 5
* `description:` FIXME
* `notes`: https://abusix.com/contactdb.html

#### Configuration Parameters:

* **Cache parameters** (see in section [common parameters](#common-parameters))
FIXME

* * *

### ASN Lookup

See the README.md

#### Information:
* `name:` ASN lookup
* `lookup:` local database
* `public:` yes
* `cache (redis db):` none
* `description:` IP to ASN

#### Configuration Parameters:

FIXME

* * *

### Copy Extra

#### Information:
* `name:` `intelmq.bots.experts.national_cert_contact_certat.expert
* `lookup:` to https://contacts.cert.at/cgi-bin/abuse-nationalcert.pl
* `public:` yes
* `cache (redis db):` none
* `description:` Queries abuse contact based on the country.

#### Configuration Parameters:

* **Cache parameters** (see in section [common parameters](#common-parameters))
FIXME

* * *

### Cymru Whois

#### Information:
* `name:` cymru-whois
* `lookup:` cymru dns
* `public:` yes
* `cache (redis db):` 5
* `description:` IP to geolocation, ASN, BGP prefix

#### Configuration Parameters:

* **Cache parameters** (see in section [common parameters](#common-parameters))
* `overwrite`: Overwrite existing fields. Default: `True` if not given (for backwards compatibility, will change in version 3.0.0)

* * *

### Domain Suffix

This bots adds the public suffix to the event, derived by a domain.
See or information on the public suffix list: https://publicsuffix.org/list/
Only rules for ICANN domains are processed. The list can (and should) contain
Unicode data, punycode conversion is done during reading.

Note that the public suffix is not the same as the top level domain (TLD). E.g.
`co.uk` is a public suffix, but the TLD is `uk`.
Privatly registered suffixes (such as `blogspot.co.at`) which are part of the
public suffix list too, are ignored.

#### Information:
* `name:` deduplicator
* `lookup:` redis cache
* `public:` yes
* `cache (redis db):` 6
* `description:` message deduplicator

#### Configuration Parameters:

* `field`: either `"fqdn"` or `"reverse_dns"`
* `suffix_file`: path to the suffix file

#### Rule processing

A short summary how the rules are processed:

The simple ones:
```
com
at
gv.at
```
`example.com` leads to `com`, `example.gv.at` leads to `gv.at`.

Wildcards:
```
*.example.com
```
`www.example.com` leads to `www.example.com`.

And additionally the exceptions, together with the above wildcard rule:
```
!www.example.com
```
`www.example.com` does now not lead to `www.example.com`, but to `example.com`.

* * *

### Deduplicator

See the README.md

#### Information:
* `name:` deduplicator
* `lookup:` redis cache
* `public:` yes
* `cache (redis db):` 6
* `description:` message deduplicator

#### Configuration Parameters:

* **Cache parameters** (see in section [common parameters](#common-parameters))
Please check this [README](../intelmq/bots/experts/deduplicator/README.md) file.

* * *

### DO Portal Expert Bot

#### Information:
* `name:` do_portal
* `lookup:` yes
* `public:` no
* `cache (redis db):` none
* `description:` The DO portal retrieves the contact information from a DO portal instance: http://github.com/certat/do-portal/

#### Configuration Parameters:
* `mode` - Either `replace` or `append` the new abuse contacts in case there are existing ones.
* `portal_url` - The URL to the portal, without the API-path. The used URL is `$portal_url + '/api/1.0/ripe/contact?cidr=%s'`.
* `portal_api_key` - The API key of the user to be used. Must have sufficient privileges.

* * *

### Field Reducer Bot

#### Information:
* `name:` reducer
* `lookup:` none
* `public:` yes
* `cache (redis db):` none
* `description:` The field reducer bot is capable of removing fields from events.

#### Configuration Parameters:
* `type` - either `"whitelist"` or `"blacklist"`
* `keys` - Can be a JSON-list of field names (`["raw", "source.account"]`) or a string with a comma-separated list of field names (`"raw,source.account"`).

##### Whitelist

Only the fields in `keys` will passed along.

##### Blacklist

The fields in `keys` will be removed from events.

* * *

### Filter

The filter bot is capable of filtering specific events.

#### Information:
* `name:` filter
* `lookup:` none
* `public:` yes
* `cache (redis db):` none
* `description:` filter messages (drop or pass messages) FIXME

#### Configuration Parameters:

##### Parameters for filtering with key/value attributes:
* `filter_key` - key from data harmonization
* `filter_value` - value for the key
* `filter_action` - action when a message match to the criteria (possible actions: keep/drop)
* `filter_regex` - attribute determines if the `filter_value` shall be treated as regular expression or not.
   If this attribute is not empty, the bot uses python's "search" function to evaluate the filter.

##### Parameters for time based filtering:
* `not_before` - events before this time will be dropped
* `not_after` - events after this time will be dropped

Both parameters accept string values describing absolute or relative time:
* absolute
 * basically anything parseable by datetime parser, eg. "2015-09-012T06:22:11+00:00"
 * `time.source` taken from the event will be compared to this value to decide the filter behavior
* relative
 * accepted string formatted like this "<integer> <epoch>", where epoch could be any of following strings (could optionally end with trailing 's'): hour, day, week, month, year
 * time.source taken from the event will be compared to the value (now - relative) to decide the filter behavior

Examples of time filter definition:
* ```"not_before" : "2015-09-012T06:22:11+00:00"``` events older than the specified time will be dropped
* ```"not_after" : "6 months"``` just events older than 6 months will be passed through the pipeline

#### Possible paths

 * `_default`: default path, according to the configuration
 * `action_other`: Negation of the default path
 * `filter_match`: For all events the filter matched on
 * `filter_no_match`: For all events the filter does not match

| action | match |  `_default` | `action_other` | `filter_match` | `filter_no_match` |
| ------ | ----- | ----------- | -------------- | -------------- | ----------------- |
| keep   | ✓     | ✓           | ✗              | ✓              | ✗                 |
| keep   | ✗     | ✗           | ✓              | ✗              | ✓                 |
| drop   | ✓     | ✗           | ✓              | ✓              | ✗                 |
| drop   | ✗     | ✓           | ✗              | ✗              | ✓                 |

* * *

### Format Field

#### Information:
* `name:` Format Field
* `lookup:` none
* `cache (redis db):` none
* `description:` String method operations on column values

#### Configuration Parameters:

##### Parameters for stripping chars:
* `strip_columns` -  A list of strings or a string of comma-separated values with field names. The names must match the harmonization's field names. E.g.
   ```json
   "columns": [
        "malware.name",
        "extra.tags"
   ],
   ```
   is equivalent to:
   ```json
   "columns": "malware.name,extra.tags"
   ```
* `strip_chars` -  a set of characters to remove as leading/trailing characters(default: ` ` or whitespace)

##### Parameters for replacing chars:
* `replace_column` - key from data harmonization
* `old_value` - the string to search for
* `new_value` - the string to replace the old value with
* `replace_count` - number specifying how many occurrences of the old value you want to replace(default: `1`)

##### Parameters for splitting string to list of string:
* `split_column` - key from data harmonization
* `split_separator` - specifies the separator to use when splitting the string(default: `,`)

Order of operation: `strip -> replace -> split`. These three methods can be combined such as first strip and then split.

* * *

### Generic DB Lookup

See the README.md

* * *

### Gethostbyname

#### Information:
* `name:` gethostbyname
* `lookup:` dns
* `public:` yes
* `cache (redis db):` none
* `description:` DNS name (FQDN) to IP

#### Configuration Parameters:

none

* * *

### IDEA Converter

Converts the event to IDEA format and saves it as JSON in the field `output`. All other fields are not modified.

Documentation about IDEA: https://idea.cesnet.cz/en/index

#### Information:
* `name:` idea
* `lookup:` local config
* `public:` yes
* `cache (redis db):` none
* `description:` The bot does a best effort translation of events into the IDEA format.

#### Configuration Parameters:

* `test_mode`: add `Test` category to mark all outgoing IDEA events as informal (meant to simplify setting up and debugging new IDEA producers) (default: `true`)

* * *

### MaxMind GeoIP

#### Information:
* `name:` maxmind-geoip
* `lookup:` local database
* `public:` yes
* `cache (redis db):` none
* `description:` IP to geolocation

#### Setup

The bot requires the maxmind's `geoip2` Python library, version 2.2.0 has been tested.

The database is available at https://geolite.maxmind.com/download/geoip/database/GeoLite2-City.mmdb.gz
You need to unzip it.

You may want to use a shell script provided in the contrib directory to keep the database up to date: `contrib/cron-jobs/update-geoip-data`

#### Configuration Parameters:

* `database`: Path to the local database, e.g. `"/opt/intelmq/var/lib/bots/maxmind_geoip/GeoLite2-City.mmdb"`
* `overwrite`: boolean
* `use_registered`: boolean. MaxMind has two country ISO codes: One for the physical location of the address and one for the registered location. Default is `false` (backwards-compatibility). See also https://github.com/certtools/intelmq/pull/1344 for a short explanation.

* * *

### McAfee Active Response Hash lookup

#### Information:
* `name:` intelmq.bots.experts.mcafee.expert_mar
* `lookup:` yes
* `public:` no
* `cache (redis db):` none
* `description:` Queries occurrences of hashes within local environment

#### Configuration Parameters:

* **Feed parameters** (see above)
* `dxl_config_file`: location of file containing required information to connect to DXL bus
* `lookup_type`: One of:
  - `Hash`: looks up `malware.hash.md5`, `malware.hash.sha1` and `malware.hash.sha256`
  - `DestSocket`: looks up `destination.ip` and `destination.port`
  - `DestIP`: looks up `destination.ip`
  - `DestFQDN`: looks up in `destination.fqdn`

* * *

### McAfee Active Response IP lookup

#### Information:
* `name:` intelmq.bots.experts.mcafee.expert_mar_ip
* `lookup:` yes
* `public:` no
* `cache (redis db):` none
* `description:` Queries occurrences of connection attempts to destination ip/port within local environment

#### Configuration Parameters:

* **Feed parameters** (see above)
* `dxl_config_file`: location of file containing required information to connect to DXL bus

* * *

### McAfee Active Response URL lookup

#### Information:
* `name:` intelmq.bots.experts.mcafee.expert_mar_url
* `lookup:` yes
* `public:` no
* `cache (redis db):` none
* `description:` Queries occurrences of FQDN lookups within local environment

#### Configuration Parameters:

* **Feed parameters** (see above)
* `dxl_config_file`: location of file containing required information to connect to DXL bus

* * *

### Modify

#### Information:
* `name:` modify
* `lookup:` local config
* `public:` yes
* `cache (redis db):` none
* `description:` modify expert bot allows you to change arbitrary field values of events just using a configuration file

#### Configuration Parameters:

* `configuration_path`: filename
* `case_sensitive`: boolean, default: true

#### Configuration File

The modify expert bot allows you to change arbitrary field values of events just using a configuration file. Thus it is possible to adapt certain values or adding new ones only by changing JSON-files without touching the code of many other bots.

The configuration is called `modify.conf` and looks like this:

```json
[
    {
        "rulename": "Standard Protocols http",
        "if": {
            "source.port": "^(80|443)$"
        },
        "then": {
            "protocol.application": "http"
        }
    },
    {
        "rulename": "Spamhaus Cert conficker",
        "if": {
            "malware.name": "^conficker(ab)?$"
        },
        "then": {
            "classification.identifier": "conficker"
        }
    },
    {
        "rulename": "bitdefender",
        "if": {
            "malware.name": "bitdefender-(.*)$"
        },
        "then": {
            "malware.name": "{matches[malware.name][1]}"
        }
    },
    {
        "rulename": "urlzone",
        "if": {
            "malware.name": "^urlzone2?$"
        },
        "then": {
            "classification.identifier": "urlzone"
        }
    },
    {
        "rulename": "default",
        "if": {
            "feed.name": "^Spamhaus Cert$"
        },
        "then": {
            "classification.identifier": "{msg[malware.name]}"
        }
    }
]
```

In our example above we have five groups labeled `Standard Protocols http`,
`Spamhaus Cert conficker`, `bitdefender`, `urlzone` and `default`.
All sections will be considered, in the given order (from top to bottom).

Each rule consists of *conditions* and *actions*.
Conditions and actions are dictionaries holding the field names of events
and regex-expressions to match values (selection) or set values (action).
All matching rules will be applied in the given order.
The actions are only performed if all selections apply.

If the value for a condition is an empty string, the bot checks if the field does not exist.
This is useful to apply default values for empty fields.


##### Actions

You can set the value of the field to a string literal or number.

In addition you can use the [standard Python string format syntax](https://docs.python.org/3/library/string.html#format-string-syntax)
to access the values from the processed event as `msg` and the match groups
of the conditions as `matches`, see the bitdefender example above.
Group 0 (`[0]`) contains the full matching string. See also the documentation on [`re.Match.group`](https://docs.python.org/3/library/re.html?highlight=re%20search#re.Match.group).

Note that `matches` will also contain the match groups
from the default conditions if there were any.

##### Examples

We have an event with `feed.name = Spamhaus Cert` and `malware.name = confickerab`. The expert loops over all sections in the file and eventually enters section `Spamhaus Cert`. First, the default condition is checked, it matches! OK, going on. Otherwise the expert would have selected a different section that has not yet been considered. Now, go through the rules, until we hit the rule `conficker`. We combine the conditions of this rule with the default conditions, and both rules match! So we can apply the action: `classification.identifier` is set to `conficker`, the trivial name.

Assume we have an event with `feed.name = Spamhaus Cert` and `malware.name = feodo`. The default condition matches, but no others. So the default action is applied. The value for `classification.identifier` will be set to `feodo` by `{msg[malware.name]}`.

##### Types

If the rule is a string, a regex-search is performed, also for numeric values (`str()` is called on them). If the rule is numeric for numeric values, a simple comparison is done. If other types are mixed, a warning will be thrown.

* * *

### National CERT contact lookup by CERT.AT

#### Information:
* `name:` `national_cert_contact_certat`
* `lookup:` https
* `public:` yes
* `cache (redis db):` none
* `description:` https://contacts.cert.at offers an IP address to national CERT contact (and cc) mapping. See https://contacts.cert.at for more info.

#### Configuration Parameters:

* `filter`: (true/false) act as a a filter for AT.
* `overwrite_cc`: set to true if you want to overwrite any potentially existing cc fields in the event.

* * *

### RecordedFuture IP risk
For both `source.ip` and `destination.ip` the corresponding risk score is fetched from a local database created from Recorded Future's API. The score is recorded in `extra.rf_iprisk.source` and `extra.rf_iprisk.destination`. If a lookup for an IP fails a score of 0 is recorded.

See https://www.recordedfuture.com/products/api/ and speak with your recorded future representative for more information.

#### Information:
* `name:` recordedfuture_iprisk
* `lookup:` local database
* `public:` no
* `cache (redis db):` none
* `description:` Record risk score associated to source and destination IP if they are present. Assigns 0 to to IPs not in the RF list.

### Configuration Parameters:

* `database`: Location of csv file obtained from recorded future API (a script is provided to download the large IP set)
* `overwrite`: set to true if you want to overwrite any potentially existing risk score fields in the event.

* * *

### Reverse DNS

For both `source.ip` and `destination.ip` the PTR record is fetched and the first valid result is used for `source.reverse_dns`/`destination.reverse_dns`.

#### Information:
* `name:` reverse-dns
* `lookup:` dns
* `public:` yes
* `cache (redis db):` 8
* `description:` IP to domain

#### Configuration Parameters:

* **Cache parameters** (see in section [common parameters](#common-parameters))
* `cache_ttl_invalid_response`: The TTL for cached invalid responses.
* `overwrite`: Overwrite existing fields. Default: `True` if not given (for backwards compatibility, will change in version 3.0.0)

* * *

### RFC1918

Several RFCs define IP addresses and Hostnames (and TLDs) reserved for documentation:

Sources:
* https://tools.ietf.org/html/rfc1918
* https://tools.ietf.org/html/rfc2606
* https://tools.ietf.org/html/rfc3849
* https://tools.ietf.org/html/rfc4291
* https://tools.ietf.org/html/rfc5737
* https://en.wikipedia.org/wiki/IPv4

#### Information:
* `name:` rfc1918
* `lookup:` none
* `public:` yes
* `cache (redis db):` none
* `description:` removes events or single fields with invalid data

#### Configuration Parameters:

* `fields`: list of fields to look at. e.g. "destination.ip,source.ip,source.url"
* `policy`: list of policies, e.g. "del,drop,drop". `drop` drops the entire event, `del` removes the field.

* * *

### Ripe

Online RIPE Abuse Contact and Geolocation Finder for IP addresses and Autonomous Systems.

#### Information:
* `name:` ripencc-abuse-contact
* `lookup:` https api
* `public:` yes
* `cache (redis db):` 10
* `description:` IP to abuse contact

#### Configuration Parameters:

* **Cache parameters** (see in section [common parameters](#common-parameters))
* `mode`: either `append` (default) or `replace`
* `query_ripe_db_asn`: Query for IPs at `http://rest.db.ripe.net/abuse-contact/%s.json`, default `true`
* `query_ripe_db_ip`: Query for ASNs at `http://rest.db.ripe.net/abuse-contact/as%s.json`, default `true`
* `query_ripe_stat_asn`: Query for ASNs at `https://stat.ripe.net/data/abuse-contact-finder/data.json?resource=%s`, default `true`
* `query_ripe_stat_ip`: Query for IPs at `https://stat.ripe.net/data/abuse-contact-finder/data.json?resource=%s`, default `true`
* `query_ripe_stat_geolocation`: Query for IPs at `https://stat.ripe.net/data/maxmind-geo-lite/data.json?resource=%s`, default `true`

* * *

### Sieve

See intelmq/bots/experts/sieve/README.md

#### Information:
* `name:` sieve
* `lookup:` none
* `public:` yes
* `cache (redis db):` none
* `description:` Filtering with a sieve-based configuration language

#### Configuration Parameters:

* `file`: Path to sieve file. Syntax can be validated with `intelmq_sieve_expert_validator`.

* * *

### Taxonomy

#### Information:
* `name:` taxonomy
* `lookup:` local config
* `public:` yes
* `cache (redis db):` none
* `description:` use eCSIRT taxonomy to classify events (classification type to classification taxonomy)

#### Configuration Parameters:

FIXME

* * *

### Tor Nodes

See the README.md

#### Information:
* `name:` tor-nodes
* `lookup:` local database
* `public:` yes
* `cache (redis db):` none
* `description:` check if IP is tor node

#### Configuration Parameters:

FIXME

### Url2FQDN

This bot extracts the Host from the `source.url` and `destination.url` fields and
writes it to `source.fqdn` or `destination.fqdn` if it is a hostname, or
`source.ip` or `destination.ip` if it is an IP address.

#### Information:
* `name:` url2fqdn
* `lookup:` none
* `public:` yes
* `cache (redis db):` none
* `description:` writes domain name from URL to FQDN or IP address

#### Configuration Parameters:

* `overwrite`: boolean, replace existing FQDN / IP address?

### Wait

#### Information:
* `name:` wait
* `lookup:` none
* `public:` yes
* `cache (redis db):` none
* `description:` Waits for a some time or until a queue size is lower than a given numer.

#### Configuration Parameters:

* `queue_db`: Database number of the database, default `2`. Converted to integer.
* `queue_host`: Host of the database, default `localhost`.
* `queue_name`: Name of the queue to be watched, default `null`. This is not the name of a bot but the queue's name.
* `queue_password`: Password for the database, default `None`.
* `queue_polling_interval`: Interval to poll the list length in seconds. Converted to float.
* `queue_port`: Port of the database, default `6379`. Converted to integer.
* `queue_size`: Maximum size of the queue, default `0`. Compared by <=. Converted to integer.
* `sleep_time`: Time to sleep before sending the event.

Only one of the two modes is possible.
If a queue name is given, the queue mode is active. If the sleep_time is a number, sleep mode is active.
Otherwise the dummy mode is active, the events are just passed without an additional delay.

Note that SIGHUPs and reloads interrupt the sleeping.

* * *

## Outputs

### AMQP Topic

Sends data to an AMQP Server

#### Information
* `name`: `intelmq.bots.outputs.amqptopic.output`
* `lookup`: to the amqp server
* `public`: yes
* `cache`: no
* `description`: Sends the event to a specified topic of an AMQP server

#### Configuration parameters:

See README.md

* * *

### Blackhole

This output bot discards all incoming messages.

#### Information
* `name`: blackhole
* `lookup`: no
* `public`: yes
* `cache`: no
* `description`: discards messages

* * *


### Elasticsearch Output Bot

Output Bot that sends events to Elasticsearch

#### Configuration parameters:

* elastic_host       : Name/IP for the Elasticsearch server, defaults to 127.0.0.1
* elastic_port       : Port for the Elasticsearch server, defaults to 9200
* elastic_index      : Index for the Elasticsearch output, defaults to intelmq
* rotate_index       : If set, will index events using the date information associated with the event.
                       Options: 'never', 'daily', 'weekly', 'monthly', 'yearly'. Using 'intelmq' as the elastic_index, the following are examples of the generated index names:

                       'never' --> intelmq
                       'daily' --> intelmq-2018-02-02
                       'weekly' --> intelmq-2018-42
                       'monthly' --> intelmq-2018-02
                       'yearly' --> intelmq-2018
* elastic_doctype    : Elasticsearch document type for the event. Default: events
* http_username      : http_auth basic username
* http_password      : http_auth basic password
* use_ssl            : Whether to use SSL/TLS when connecting to Elasticsearch. Default: False
* http_verify_cert   : Whether to require verification of the server's certificate. Default: False
* ssl_ca_certificate : An optional path to a certificate bundle to use for verifying the server
* ssl_show_warnings  : Whether to show warnings if the server's certificate can not be verified. Default: True
* replacement_char   : If set, dots ('.') in field names will be replaced with this character prior to indexing. This is for backward compatibility with ES 2.X. Default: null. Recommended for ES2.X: '_'
* flatten_fields     : In ES, some query and aggregations work better if the fields are flat and not JSON. Here you can provide a list of fields to convert.
                       Can be a list of strings (fieldnames) or a string with field names separated by a comma (,). eg `extra,field2` or `['extra', 'field2']`
                       Default: ['extra']

See contrib/elasticsearch/elasticmapper for a utility for creating Elasticsearch mappings and templates.

If using rotate_index, the resulting index name will be of the form [elastic_index]-[event date].
To query all intelmq indices at once, use an alias (https://www.elastic.co/guide/en/elasticsearch/reference/current/indices-aliases.html), or a multi-index query.

The data in ES can be retrieved with the HTTP-Interface:

```bash
> curl -XGET 'http://localhost:9200/intelmq/events/_search?pretty=True'
```
* * *


### File

#### Information:
* `name:` file
* `lookup:` no
* `public:` yes
* `cache (redis db):` none
* `description:` output messages (reports or events) to file

Multihreading is disabled for this bot, as this would lead to corrupted files.

#### Configuration Parameters:

* `encoding_errors_mode`: By default `'strict'`, see for more details and options: https://docs.python.org/3/library/functions.html#open For example with `'backslashreplace'` all characters which cannot be properly encoded will be written escaped with backslashes.
* `file`: file path of output file. Missing directories will be created if possible with the mode 755.
* `format_filename`: Boolean if the filename should be formatted (default: `false`).
* `hierarchial_output`: If true, the resulting dictionary will be hierarchical (field names split by dot).
* `single_key`: if `none`, the whole event is saved (default); otherwise the bot saves only contents of the specified key. In case of `raw` the data is base64 decoded.

##### Filename formatting
The filename can be formatted using pythons string formatting functions if `format_filename` is set. See https://docs.python.org/3/library/string.html#formatstrings

For example:
 * The filename `.../{event[source.abuse_contact]}.txt` will be (for example) `.../abuse@example.com.txt`.
 * `.../{event[time.source]:%Y-%m-%d}` results in the date of the event used as filename.

If the field used in the format string is not defined, `None` will be used as fallback.

* * *


### Files

#### Information:
* `name:` files
* `lookup:` no
* `public:` yes
* `cache (redis db):` none
* `description:` saving of messages as separate files

#### Configuration Parameters:

* `dir`: output directory (default `/opt/intelmq/var/lib/bots/files-output/incoming`)
* `tmp`: temporary directory (must reside on the same filesystem as `dir`) (default: `/opt/intelmq/var/lib/bots/files-output/tmp`)
* `suffix`: extension of created files (default `.json`)
* `hierarchical_output`: if `true`, use nested dictionaries; if `false`, use flat structure with dot separated keys (default)
* `single_key`: if `none`, the whole event is saved (default); otherwise the bot saves only contents of the specified key


* * *

### McAfee Enterprise Security Manager

#### Information:
* `name:` intelmq.bots.outputs.mcafee.output_esm_ip
* `lookup:` yes
* `public:` no
* `cache (redis db):` none
* `description:` Writes information out to McAfee ESM watchlist

#### Configuration Parameters:

* **Feed parameters** (see above)
* `esm_ip`: IP address of ESM instance
* `esm_user`: username of user entitled to write to watchlist
* `esm_pw`: password of user
* `esm_watchlist`: name of the watchlist to write to
* `field`: name of the intelMQ field to be written to ESM

* * *

### MongoDB

Saves events in a MongoDB either as hierarchical structure or flat with full key names. `time.observation` and `time.source` are saved as datetime objects, not as ISO formatted string.

#### Information:
* `name:` mongodb
* `lookup:` no
* `public:` yes
* `cache (redis db):` none
* `description:` MongoDB is the bot responsible to send events to a MongoDB database

#### Configuration Parameters:

* `collection`: MongoDB collection
* `database`: MongoDB database
* `db_user` : Database user that should be used if you enabled authentication
* `db_pass` : Password associated to `db_user`
* `host`: MongoDB host (FQDN or IP)
* `port`: MongoDB port
* `hierarchical_output`: Boolean (default true) as mongodb does not allow saving keys with dots, we split the dictionary in sub-dictionaries.
* `replacement_char`: String (default `'_'`) used as replacement character for the dots in key names if hierarchical output is not used.

#### Installation Requirements

```
pip3 install pymongo>=2.7.1
```

The bot has been tested with pymongo versions 2.7.1 and 3.4.

* * *

### Redis

#### Information:
* `name:` `intelmq.bots.outputs.redis.output`
* `lookup:` to the redis server
* `public:` yes
* `cache (redis db):` none
* `description:` Sends the events to another redis server

#### Configuration Parameters:

See README.md

* * *

### REST API

#### Information:
* `name:` restapi
* `lookup:` no
* `public:` yes
* `cache (redis db):` none
* `description:` REST API is the bot responsible to send events to a REST API listener through POST

#### Configuration Parameters:

* `auth_token`: the user name / http header key
* `auth_token_name`: the password / http header value
* `auth_type`: one of: `"http_basic_auth"`, `"http_header"`
* `hierarchical_output`: boolean
* `host`: destination URL
* `use_json`: boolean

* * *

### SMTP Output Bot

Sends a MIME Multipart message containing the text and the event as CSV for every single event.

#### Information:
* `name:` smtp
* `lookup:` no
* `public:` yes
* `cache (redis db):` none
* `description:` Sends events via SMTP

#### Configuration Parameters:

* `fieldnames`: a list of field names to be included in the email, comma separated string or list of strings
* `mail_from`: string. Supports formatting, see below
* `mail_to`: string of email addresses, comma separated. Supports formatting, see below
* `smtp_host`: string
* `smtp_password`: string or null, Password for authentication on your SMTP server
* `smtp_port`: port
* `smtp_username`: string or null, Username for authentication on your SMTP server
* `ssl`: boolean
* `starttls`: boolean
* `subject`: string. Supports formatting, see below
* `text`: string or null. Supports formatting, see below

For several strings you can use values from the string using the
[standard Python string format syntax](https://docs.python.org/3/library/string.html#format-string-syntax).
Access the event's values with `{ev[source.ip]}` and similar.

Authentication is optional. If both username and password are given, these
mechanism are tried: CRAM-MD5, PLAIN, and LOGIN.

Client certificates are not supported. If `http_verify_cert` is true, TLS certificates are checked.

* * *

### SQL

#### Information:
* `name:` sql
* `lookup:` no
* `public:` yes
* `cache (redis db):` none
* `description:` SQL is the bot responsible to send events to a PostgreSQL or SQLite Database
* `notes`: When activating autocommit, transactions are not used: http://initd.org/psycopg/docs/connection.html#connection.autocommit

#### Configuration Parameters:

The parameters marked with 'PostgreSQL' will be sent
to libpq via psycopg2. Check the
[libpq parameter documentation] (https://www.postgresql.org/docs/current/static/libpq-connect.html#LIBPQ-PARAMKEYWORDS)
for the versions you are using.

* `autocommit`: [psycopg's autocommit mode](http://initd.org/psycopg/docs/connection.html?#connection.autocommit), optional, default True
* `connect_timeout`: Database connect_timeout, optional, default 5 seconds
* `engine`: 'postgresql' or 'sqlite'
* `database`: PostgreSQL database or SQLite file
* `host`: PostgreSQL host
* `jsondict_as_string`: save JSONDict fields as JSON string, boolean. Default: true (like in versions before 1.1)
* `port`: PostgreSQL port
* `user`: PostgreSQL user
* `password`: PostgreSQL password
* `sslmode`: PostgreSQL sslmode, can be `'disable'`, `'allow'`, `'prefer'` (default), `'require'`, `'verify-ca'` or `'verify-full'`. See postgresql docs: https://www.postgresql.org/docs/current/static/libpq-connect.html#libpq-connect-sslmode
* `table`: name of the database table into which events are to be inserted

#### Installation Requirements

See [REQUIREMENTS.txt](../intelmq/bots/outputs/sql/REQUIREMENTS.txt)
from your installation.

#### PostgreSQL Installation

See [outputs/sql/README.md](../intelmq/bots/outputs/sql/README.md)
from your installation.

* * *
<<<<<<< HEAD
=======

### STOMP

#### Information:
* `name`: intelmq.bots.outputs.stomp.output
* `lookup`: yes
* `public`: yes
* `cache (redis db)`: none
* `description`: This collector will push data to any STOMP stream. STOMP stands for Streaming Text Oriented Messaging Protocol. See: https://en.wikipedia.org/wiki/Streaming_Text_Oriented_Messaging_Protocol

#### Requirements:

Install the stomp.py library, e.g `apt install python3-stomp.py` or `pip install stomp.py`.

You need a CA certificate, client certificate and key file from the organization / server you are connecting to.
Also you will need a so called "exchange point".

#### Configuration Parameters:

* `exchange`: The exchange to push at
* `heartbeat`: default: 60000
* `message_hierarchical_output`: Boolean, default: false
* `message_jsondict_as_string`: Boolean, default: false
* `message_with_type`: Boolean, default: false
* `port`: Integer, default: 61614
* `server`: Host or IP address of the STOMP server
* `single_key`: Boolean or string (field name), default: false
* `ssl_ca_certificate`: path to CA file
* `ssl_client_certificate`: path to client cert file
* `ssl_client_certificate_key`: path to client cert key file

* * *
>>>>>>> e3b0845f

### TCP

#### Information:
* `name:` intelmq.bots.outputs.tcp.output
* `lookup:` no
* `public:` yes
* `cache (redis db):` none
* `description:` TCP is the bot responsible to send events to a TCP port (Splunk, another IntelMQ, etc..).

Multihreading is disabled for this bot.

#### Configuration Parameters:

* `counterpart_is_intelmq`: Boolean. If you are sending to an IntelMQ TCP collector, set this to True, otherwise e.g. with filebeat, set it to false.
* `ip`: IP of destination server
* `hierarchical_output`: true for a nested JSON, false for a flat JSON (when sending to a TCP collector).
* `port`: port of destination server
* `separator`: separator of messages, eg. "\n", optional. When sending to a TCP collector, parameter shouldn't be present.
    In that case, the output waits every message is acknowledged by "Ok" message the tcp.collector bot implements.

* * *

### Touch

#### Information:
* `name:` intelmq.bots.outputs.touch.output
* `lookup:` no
* `public:` yes
* `cache (redis db):` none
* `description:` Touches a file for every event received.

#### Configuration Parameters:

* `path`: Path to the file to touch.

* * *

### UDP

#### Information:
* `name:` intelmq.bots.outputs.udp.output
* `lookup:` no
* `public:` yes
* `cache (redis db):` none
* `description:` TCP is the bot responsible to send events to a UDP port

Multihreading is disabled for this bot.

#### Configuration Parameters:

* `field_delimiter`: String, default: `"|"`
* `format`: `json` or `delimited`, see README
* `header`: string
* `keep_raw_field`: boolean, default: false
* `udp_host`: Destination's server's Host name or IP address
* `udp_port`: Destination port

* * *

### XMPP

See the README.md in the bot's directory<|MERGE_RESOLUTION|>--- conflicted
+++ resolved
@@ -2128,8 +2128,6 @@
 from your installation.
 
 * * *
-<<<<<<< HEAD
-=======
 
 ### STOMP
 
@@ -2162,7 +2160,6 @@
 * `ssl_client_certificate_key`: path to client cert key file
 
 * * *
->>>>>>> e3b0845f
 
 ### TCP
 
