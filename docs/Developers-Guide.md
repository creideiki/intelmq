--- conflicted
+++ resolved
@@ -83,25 +83,16 @@
 
 Developers MUST have a fork repository of IntelMQ in order to commit the new code to their repository and then be able to do pull requests to main repository.
 
-<<<<<<< HEAD
-The following instructions will use a so called *editable* installation. No code is copied in the libraries directories, there's just a link to your code. However, configuration files still required to be moved to `/opt/intelmq` as the instructions show.
-=======
 The following instructions will use `pip3 -e`, which gives you a so called *editable* installation. No code is copied in the libraries directories, there's just a link to your code. However, configuration files still required to be moved to `/opt/intelmq` as the instructions show.
->>>>>>> 81163d5c
 
 ```bash
 sudo -s
 
-<<<<<<< HEAD
 git clone https://github.com/<your username>/intelmq.git /opt/dev_intelmq
 cd /opt/dev_intelmq
-=======
-git clone https://github.com/<your username>/intelmq.git /intelmq
-cd /intelmq
 
 git config core.fileMode false
 chmod -R 777 /intelmq
->>>>>>> 81163d5c
 
 pip3 install -e .
 
@@ -111,32 +102,19 @@
 mkdir -p /opt/intelmq/var/lib/bots/file-output/
 mkdir -p /opt/intelmq/var/log/
 
-<<<<<<< HEAD
 cp -R /opt/dev_intelmq/intelmq/etc /opt/intelmq/
 cp -R /opt/dev_intelmq/intelmq/bots/BOTS /opt/intelmq/etc/
-=======
-cp -R /intelmq/intelmq/etc /opt/intelmq/
-cp -R /intelmq/intelmq/bots/BOTS /opt/intelmq/etc/
->>>>>>> 81163d5c
 
 chmod -R 0770 /opt/intelmq
 chown -R intelmq.intelmq /opt/intelmq
 ```
 
-<<<<<<< HEAD
 **Note:** please do not forget that configuration files, log files will be available on `/opt/intelmq`. However, if your development is somehow related to any configuration file, keep using `/opt/intelmq` and then, before commit, change the configurations files on `/opt/dev_intelmq/intelmq/etc/` with your changes on `/opt/intelmq/etc/`.
-=======
-**Note:** please do not forget that configuration files, log files will be available on `/opt/intelmq`. However, if your development is somehow related to any configuration file, keep using `/opt/intelmq` and then, before commit, change the configurations files on `/intelmq/intelmq/etc/` with your changes on `/opt/intelmq/etc/`.
->>>>>>> 81163d5c
 
 
 ## How to develop
 
-<<<<<<< HEAD
 After you successfully setup your IntelMQ development environment, you can perform any development on any `.py` file on `/opt/dev_intelmq`. After you change, you can use the normal procedure to run the bots:
-=======
-After you successfully setup your IntelMQ development environment, you can perform any development on any `.py` file on `/intelmq`. After you change, you can use the normal procedure to run the bots:
->>>>>>> 81163d5c
 
 ```bash
 su - intelmq
@@ -146,30 +124,18 @@
 tail -f /opt/intelmq/var/log/spamhaus-drop-collector.log
 ```
 
-<<<<<<< HEAD
 You can also add new bots, creating the new `.py` file on the proper directory inside `cd /opt/dev_intelmq/intelmq`. However, your IntelMQ installation with pip3 needs to be updated. Please check the following section.
 
-=======
-You can also add new bots, creating the new `.py` file on the proper directory inside `cd /intelmq/intelmq`. However, your IntelMQ installation with pip3 needs to be updated. Please check the following section.
->>>>>>> 81163d5c
 
 ## Update
 
 In case you developed a new bot, you need to update your current development installation. In order to do that, please follow this procedure:
 
-<<<<<<< HEAD
 
 1. Add the new bot information to `/opt/dev_intelmq/intelmq/bots/BOTS`, not `/opt/intelmq/etc/BOTS`.
 2. Make sure that you have your new bot in the right place and the information on BOTS file is correct.
 3. Execute the following commands:
 
-=======
-
-1. Add the new bot information to `/intelmq/intelmq/bots/BOTS`, not `/opt/intelmq/etc/BOTS`.
-2. Make sure that you have your new bot in the right place and the information on BOTS file is correct.
-3. Execute the following commands:
-
->>>>>>> 81163d5c
 ```bash
 sudo -s
 
@@ -193,11 +159,7 @@
 
 All changes have to be tested and new contributions must be accompanied by according unit tests. You can run the tests by changing to the directory with IntelMQ repository and running either `unittest` or `nosetests`:
 
-<<<<<<< HEAD
     cd /opt/dev_intelmq
-=======
-    cd /intelmq
->>>>>>> 81163d5c
     python3 -m unittest {discover|filename}  # or
     nosetests3 [filename]  # or
     python3 setup.py test  # uses a build environment
@@ -381,30 +343,19 @@
 > git remote add upstream https://github.com/certtools/intelmq.git
 ```
 
-<<<<<<< HEAD
-Syncing develop (or any other branch):
-=======
 Syncing develop:
->>>>>>> 81163d5c
 
 ```bash
 > git checkout develop
 > git pull upstream develop
 > git push origin develop
 ```
-<<<<<<< HEAD
-Create a separate feature-branch to work on, sync develop with upstream. Create working branch from develop:
-```bash
-> git checkout develop
-> git checkout -b new-feature
-=======
 You can do the same with the branches `master` and `maintenance`.
 
 Create a separate feature-branch to work on, sync develop with upstream. Create working branch from develop:
 ```bash
 > git checkout develop
 > git checkout -b bugfix
->>>>>>> 81163d5c
 # your work
 > git commit
 ```
@@ -424,24 +375,14 @@
 There are 2 possibilities to get upstream's commits into your branch. Rebasing and Merging. Using rebasing, your history is rewritten, putting your changes on top of all other commits. You can use this if your changes are not published yet (or only in your fork).
 ```bash
 > git checkout bugfix
-<<<<<<< HEAD
-> git rebase maintenance
-```
-Using the `-i` flag for rebase enables interactive rebasing. You can then remove, reorder and squash commits, rewrite commit messages, beginning with the given branch, e.g. maintenance.
-=======
 > git rebase develop
 ```
 Using the `-i` flag for rebase enables interactive rebasing. You can then remove, reorder and squash commits, rewrite commit messages, beginning with the given branch, e.g. develop.
->>>>>>> 81163d5c
 
 Or using merging. This doesn't break the history. It's considered more , but also pollutes the history with merge commits.
 ```bash
 > git checkout bugfix
-<<<<<<< HEAD
-> git merge maintenance
-=======
 > git merge develop
->>>>>>> 81163d5c
 ```
 
 Also see the [development workflow of Scipy](https://docs.scipy.org/doc/numpy/dev/gitwash/development_workflow.html) which has more examples.
