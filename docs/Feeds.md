# Available Feeds

The available feeds are grouped by the provider of the feeds.
For each feed the collector and parser that can be used is documented as well as any feed-specific parameters.
To add feeds to this file add them to `intelmq/etc/feeds.yaml` and then run `intelmq/bin/intelmq_gen_feeds_docs.py` to generate the new content of this file.

<!-- TOC depthFrom:2 depthTo:2 withLinks:1 updateOnSave:1 orderedList:0 -->

- [Abuse.ch](#abusech)
- [AlienVault](#alienvault)
- [AnubisNetworks](#anubisnetworks)
- [Autoshun](#autoshun)
- [Bambenek](#bambenek)
- [Bitcash](#bitcash)
- [Blocklist.de](#blocklistde)
- [Blueliv](#blueliv)
- [CERT.PL](#certpl)
- [CINSscore](#cinsscore)
- [CleanMX](#cleanmx)
- [DShield](#dshield)
- [Danger Rulez](#danger-rulez)
- [Dataplane](#dataplane)
- [DynDNS](#dyndns)
- [Fraunhofer](#fraunhofer)
- [HPHosts](#hphosts)
- [Malc0de](#malc0de)
- [Malware Domain List](#malware-domain-list)
- [Malware Domains](#malware-domains)
- [MalwarePatrol](#malwarepatrol)
- [MalwareURL](#malwareurl)
- [Microsoft](#microsoft)
- [Netlab 360](#netlab-360)
- [Nothink](#nothink)
- [OpenPhish](#openphish)
- [OpenPhish Commercial](#openphish-commercial)
- [PhishTank](#phishtank)
- [ShadowServer](#shadowserver)
- [Spamhaus](#spamhaus)
- [Sucuri](#sucuri)
- [Taichung](#taichung)
- [Team Cymru](#team-cymru)
- [Threatminer](#threatminer)
- [Turris](#turris)
- [URLVir](#urlvir)
- [University of Toulouse](#university-of-toulouse)
- [VXVault](#vxvault)
- [WebInspektor](#webinspektor)
- [ZoneH](#zoneh)

<!-- /TOC -->

# Abuse.ch

## Feodo Tracker Domains

* **Status:** on
* **Revision:** 20-01-2018
* **Description:** The Feodo Tracker Feodo Domain Blocklist contains domain names (FQDN) used as C&C communication channel by the Feodo Trojan. These domains names are usually registered and operated by cybercriminals for the exclusive purpose of hosting a Feodo botnet controller. Hence you should expect no legit traffic to those domains. I highly recommend you to block/drop any traffic towards any Feodo C&C domain by using the Feodo Domain Blocklist. Please consider that domain names are usually only used by version B of the Feodo Trojan. C&C communication channels used by version A, version C and version D are not covered by this blocklist.

### Collector

* **Module:** intelmq.bots.collectors.http.collector_http
* **Configuration Parameters:**
*  * `http_url`: `https://feodotracker.abuse.ch/blocklist/?download=domainblocklist`
*  * `rate_limit`: `129600`

### Parser

* **Module:** intelmq.bots.parsers.abusech.parser_domain
* **Configuration Parameters:**


## Feodo Tracker IPs

* **Status:** on
* **Revision:** 20-01-2018
* **Description:** The Feodo Tracker Feodo IP Blocklist contains IP addresses (IPv4) used as C&C communication channel by the Feodo Trojan. This lists contains two types of IP address: Feodo C&C servers used by version A, version C and version D of the Feodo Trojan (these IP addresses are usually compromised servers running an nginx daemon on port 8080 TCP or 7779 TCP that is acting as proxy, forwarding all traffic to a tier 2 proxy node) and Feodo C&C servers used by version B which are usually used for the exclusive purpose of hosting a Feodo C&C server. Attention: Since Feodo C&C servers associated with version A, version C and version D are usually hosted on compromised servers, its likely that you also block/drop legit traffic e.g. towards websites hosted on a certain IP address acting as Feodo C&C for version A, version C and version D. If you only want to block/drop traffic to Feodo C&C servers hosted on bad IPs (version B), please use the blocklist BadIPs documented below.

### Collector

* **Module:** intelmq.bots.collectors.http.collector_http
* **Configuration Parameters:**
*  * `http_url`: `https://feodotracker.abuse.ch/blocklist/?download=ipblocklist`
*  * `rate_limit`: `129600`

### Parser

* **Module:** intelmq.bots.parsers.abusech.parser_ip
* **Configuration Parameters:**


## Ransomware Tracker

* **Status:** on
* **Revision:** 20-01-2018
* **Description:** Ransomware Tracker feed includes FQDN's, URL's, and known IP addresses that were used for said FQDN's and URL's for various ransomware families.

### Collector

* **Module:** intelmq.bots.collectors.http.collector_http
* **Configuration Parameters:**
*  * `http_url`: `https://ransomwaretracker.abuse.ch/feeds/csv/`
*  * `rate_limit`: `129600`

### Parser

* **Module:** intelmq.bots.parsers.abusech.parser_ransomware
* **Configuration Parameters:**


## Zeus Tracker Domains

* **Status:** off
* **Revision:** 20-01-2018
* **Description:** The ZeuS domain blocklist (BadDomains) is the recommended blocklist if you want to block only ZeuS domain names. It has domain names that ZeuS Tracker believes to be hijacked (level 2). Hence the false positive rate should be much lower compared to the standard ZeuS domain blocklist.

### Collector

* **Module:** intelmq.bots.collectors.http.collector_http
* **Configuration Parameters:**
*  * `http_url`: `https://zeustracker.abuse.ch/blocklist.php?download=baddomains`
*  * `rate_limit`: `129600`

### Parser

* **Module:** intelmq.bots.parsers.abusech.parser_domain
* **Configuration Parameters:**


## Zeus Tracker IPs

* **Status:** off
* **Revision:** 20-01-2018
* **Description:** This list only includes IPv4 addresses that are used by the ZeuS Trojan. It is the recommended list if you want to block only ZeuS IPs. It excludes IP addresses that ZeuS Tracker believes to be hijacked (level 2) or belong to a free web hosting provider (level 3). Hence the false positive rate should be much lower compared to the standard ZeuS IP blocklist.

### Collector

* **Module:** intelmq.bots.collectors.http.collector_http
* **Configuration Parameters:**
*  * `http_url`: `https://zeustracker.abuse.ch/blocklist.php?download=badips`
*  * `rate_limit`: `129600`

### Parser

* **Module:** intelmq.bots.parsers.abusech.parser_ip
* **Configuration Parameters:**


# AlienVault

## OTX

* **Status:** on
* **Revision:** 20-01-2018
* **Description:** AlienVault OTX Collector is the bot responsible to get the report through the API. Report could vary according to subscriptions.

### Collector

* **Module:** intelmq.bots.collectors.alienvault_otx.collector
* **Configuration Parameters:**
*  * `api_key`: `{{ your API key }}`

### Parser

* **Module:** intelmq.bots.parsers.alienvault.parser_otx
* **Configuration Parameters:**


## Reputation List

* **Status:** off
* **Revision:** 20-01-2018
* **Description:** List of malicious IPs.

### Collector

* **Module:** intelmq.bots.collectors.http.collector_http
* **Configuration Parameters:**
*  * `http_url`: `https://reputation.alienvault.com/reputation.data`
*  * `rate_limit`: `3600`

### Parser

* **Module:** intelmq.bots.parsers.alienvault.parser
* **Configuration Parameters:**


# AnubisNetworks

## Cyberfeed Stream

* **Status:** on
* **Revision:** 20-01-2018
* **Description:** AnubisNetworks Collector is the bot responsible to get AnubisNetworks Cyberfeed Stream.

### Collector

* **Module:** intelmq.bots.collectors.http.collector_http_stream
* **Configuration Parameters:**
*  * `http_url`: `https://prod.cyberfeed.net/stream?key={{ your API key }}`
*  * `strip_lines`: `true`

### Parser

* **Module:** intelmq.bots.parsers.anubisnetworks.parser
* **Configuration Parameters:**


# Autoshun

## Shunlist

* **Status:** off
* **Revision:** 20-01-2018
* **Description:** You need to register in order to use the list.

### Collector

* **Module:** intelmq.bots.collectors.http.collector_http
* **Configuration Parameters:**
*  * `http_url`: `https://www.autoshun.org/files/shunlist.html`
*  * `rate_limit`: `3600`

### Parser

* **Module:** intelmq.bots.parsers.autoshun.parser
* **Configuration Parameters:**


# Bambenek

## C2 Domains

* **Status:** on
* **Revision:** 20-01-2018
* **Description:** Master Feed of known, active and non-sinkholed C&Cs domain names. License: https://osint.bambenekconsulting.com/license.txt

### Collector

* **Module:** intelmq.bots.collectors.http.collector_http
* **Configuration Parameters:**
*  * `http_url`: `https://osint.bambenekconsulting.com/feeds/c2-dommasterlist.txt`
*  * `rate_limit`: `3600`

### Parser

* **Module:** intelmq.bots.parsers.bambenek.parser
* **Configuration Parameters:**


## C2 IPs

* **Status:** on
* **Revision:** 20-01-2018
* **Description:** Master Feed of known, active and non-sinkholed C&Cs IP addresses License: https://osint.bambenekconsulting.com/license.txt

### Collector

* **Module:** intelmq.bots.collectors.http.collector_http
* **Configuration Parameters:**
*  * `http_url`: `https://osint.bambenekconsulting.com/feeds/c2-ipmasterlist.txt`
*  * `rate_limit`: `3600`

### Parser

* **Module:** intelmq.bots.parsers.bambenek.parser
* **Configuration Parameters:**


## DGA Domains

* **Status:** on
* **Revision:** 20-01-2018
* **Description:** Domain feed of known DGA domains from -2 to +3 days License: https://osint.bambenekconsulting.com/license.txt

### Collector

* **Module:** intelmq.bots.collectors.http.collector_http
* **Configuration Parameters:**
*  * `http_url`: `https://osint.bambenekconsulting.com/feeds/dga-feed.txt`
*  * `rate_limit`: `3600`

### Parser

* **Module:** intelmq.bots.parsers.bambenek.parser
* **Configuration Parameters:**


# Bitcash

## Banned IPs

* **Status:** on
* **Revision:** 20-01-2018
* **Description:** IPs banned for serious abusing of our services (scanning, sniffing, harvesting, dos attacks).

### Collector

* **Module:** intelmq.bots.collectors.http.collector_http
* **Configuration Parameters:**
*  * `http_url`: `https://bitcash.cz/misc/log/blacklist`
*  * `rate_limit`: `3600`

### Parser

* **Module:** intelmq.bots.parsers.bitcash.parser
* **Configuration Parameters:**


# Blocklist.de

## Apache

* **Status:** on
* **Revision:** 20-01-2018
* **Description:** Blocklist.DE Apache Collector is the bot responsible to get the report from source of information. All IP addresses which have been reported within the last 48 hours as having run attacks on the service Apache, Apache-DDOS, RFI-Attacks.

### Collector

* **Module:** intelmq.bots.collectors.http.collector_http
* **Configuration Parameters:**
*  * `http_url`: `https://lists.blocklist.de/lists/apache.txt`
*  * `rate_limit`: `86400`

### Parser

* **Module:** intelmq.bots.parsers.blocklistde.parser
* **Configuration Parameters:**


## Bots

* **Status:** on
* **Revision:** 20-01-2018
* **Description:** Blocklist.DE Bots Collector is the bot responsible to get the report from source of information. All IP addresses which have been reported within the last 48 hours as having run attacks attacks on the RFI-Attacks, REG-Bots, IRC-Bots or BadBots (BadBots = he has posted a Spam-Comment on a open Forum or Wiki).

### Collector

* **Module:** intelmq.bots.collectors.http.collector_http
* **Configuration Parameters:**
*  * `http_url`: `https://lists.blocklist.de/lists/bots.txt`
*  * `rate_limit`: `86400`

### Parser

* **Module:** intelmq.bots.parsers.blocklistde.parser
* **Configuration Parameters:**


## Brute-force Logins

* **Status:** on
* **Revision:** 20-01-2018
* **Description:** Blocklist.DE Brute-force Login Collector is the bot responsible to get the report from source of information. All IPs which attacks Joomlas, Wordpress and other Web-Logins with Brute-Force Logins.

### Collector

* **Module:** intelmq.bots.collectors.http.collector_http
* **Configuration Parameters:**
*  * `http_url`: `https://lists.blocklist.de/lists/bruteforcelogin.txt`
*  * `rate_limit`: `86400`

### Parser

* **Module:** intelmq.bots.parsers.blocklistde.parser
* **Configuration Parameters:**


## FTP

* **Status:** on
* **Revision:** 20-01-2018
* **Description:** Blocklist.DE FTP Collector is the bot responsible to get the report from source of information. All IP addresses which have been reported within the last 48 hours for attacks on the Service FTP.

### Collector

* **Module:** intelmq.bots.collectors.http.collector_http
* **Configuration Parameters:**
*  * `http_url`: `https://lists.blocklist.de/lists/ftp.txt`
*  * `rate_limit`: `86400`

### Parser

* **Module:** intelmq.bots.parsers.blocklistde.parser
* **Configuration Parameters:**


## IMAP

* **Status:** on
* **Revision:** 20-01-2018
* **Description:** Blocklist.DE IMAP Collector is the bot responsible to get the report from source of information. All IP addresses which have been reported within the last 48 hours for attacks on the service like IMAP, SASL, POP3, etc.

### Collector

* **Module:** intelmq.bots.collectors.http.collector_http
* **Configuration Parameters:**
*  * `http_url`: `https://lists.blocklist.de/lists/imap.txt`
*  * `rate_limit`: `86400`

### Parser

* **Module:** intelmq.bots.parsers.blocklistde.parser
* **Configuration Parameters:**


## IRC Bots

* **Status:** on
* **Revision:** 20-01-2018
* **Description:** No description provided by feed provider.

### Collector

* **Module:** intelmq.bots.collectors.http.collector_http
* **Configuration Parameters:**
*  * `http_url`: `https://lists.blocklist.de/lists/ircbot.txt`
*  * `rate_limit`: `86400`

### Parser

* **Module:** intelmq.bots.parsers.blocklistde.parser
* **Configuration Parameters:**


## Mail

* **Status:** on
* **Revision:** 20-01-2018
* **Description:** Blocklist.DE Mail Collector is the bot responsible to get the report from source of information. All IP addresses which have been reported within the last 48 hours as having run attacks on the service Mail, Postfix.

### Collector

* **Module:** intelmq.bots.collectors.http.collector_http
* **Configuration Parameters:**
*  * `http_url`: `https://lists.blocklist.de/lists/mail.txt`
*  * `rate_limit`: `86400`

### Parser

* **Module:** intelmq.bots.parsers.blocklistde.parser
* **Configuration Parameters:**


## SIP

* **Status:** on
* **Revision:** 20-01-2018
* **Description:** Blocklist.DE SIP Collector is the bot responsible to get the report from source of information. All IP addresses that tried to login in a SIP-, VOIP- or Asterisk-Server and are included in the IPs-List from http://www.infiltrated.net/ (Twitter).

### Collector

* **Module:** intelmq.bots.collectors.http.collector_http
* **Configuration Parameters:**
*  * `http_url`: `https://lists.blocklist.de/lists/sip.txt`
*  * `rate_limit`: `86400`

### Parser

* **Module:** intelmq.bots.parsers.blocklistde.parser
* **Configuration Parameters:**


## SSH

* **Status:** on
* **Revision:** 20-01-2018
* **Description:** Blocklist.DE SSH Collector is the bot responsible to get the report from source of information. All IP addresses which have been reported within the last 48 hours as having run attacks on the service SSH.

### Collector

* **Module:** intelmq.bots.collectors.http.collector_http
* **Configuration Parameters:**
*  * `http_url`: `https://lists.blocklist.de/lists/ssh.txt`
*  * `rate_limit`: `86400`

### Parser

* **Module:** intelmq.bots.parsers.blocklistde.parser
* **Configuration Parameters:**


## Strong IPs

* **Status:** on
* **Revision:** 20-01-2018
* **Description:** Blocklist.DE Strong IPs Collector is the bot responsible to get the report from source of information. All IPs which are older then 2 month and have more then 5.000 attacks.

### Collector

* **Module:** intelmq.bots.collectors.http.collector_http
* **Configuration Parameters:**
*  * `http_url`: `https://lists.blocklist.de/lists/strongips.txt`
*  * `rate_limit`: `86400`

### Parser

* **Module:** intelmq.bots.parsers.blocklistde.parser
* **Configuration Parameters:**


# Blueliv

## CrimeServer

* **Status:** on
* **Revision:** 20-01-2018
* **Description:** Blueliv Crimeserver Collector is the bot responsible to get the report through the API.

### Collector

* **Module:** intelmq.bots.collectors.blueliv.collector_crimeserver
* **Configuration Parameters:**
*  * `rate_limit`: `3600`

### Parser

* **Module:** intelmq.bots.parsers.blueliv.parser_crimeserver
* **Configuration Parameters:**


# CERT.PL

## N6 Stomp Stream

* **Status:** on
* **Revision:** 20-01-2018
* **Description:** N6 Collector - CERT.pl's N6 Collector - N6 feed via STOMP interface. Note that rate_limit does not apply for this bot as it is waiting for messages on a stream.

### Collector

* **Module:** intelmq.bots.collectors.stomp.collector
* **Configuration Parameters:**
*  * `exchange`: `{insert your exchange point as given by CERT.pl}`
*  * `port`: `61614`
*  * `server`: `n6stream.cert.pl`
*  * `ssl_ca_certificate`: `{insert path to CA file for CERT.pl's n6}`
*  * `ssl_client_certificate`: `{insert path to client cert file for CERTpl's n6}`
*  * `ssl_client_certificate_key`: `{insert path to client cert key file for CERT.pl's n6}`

### Parser

* **Module:** intelmq.bots.parsers.n6.parser_n6stomp
* **Configuration Parameters:**


# CINSscore

## Army List

* **Status:** on
* **Revision:** 20-01-2018
* **Description:** The CINS Army list is a subset of the CINS Active Threat Intelligence ruleset, and consists of IP addresses that meet one of two basic criteria: 1) The IP's recent Rogue Packet score factor is very poor, or 2) The IP has tripped a designated number of 'trusted' alerts across a given number of our Sentinels deployed around the world.

### Collector

* **Module:** intelmq.bots.collectors.http.collector_http
* **Configuration Parameters:**
*  * `http_url`: `http://cinsscore.com/list/ci-badguys.txt`
*  * `rate_limit`: `3600`

### Parser

* **Module:** intelmq.bots.parsers.ci_army.parser
* **Configuration Parameters:**


# CleanMX

## Phishing

* **Status:** on
* **Revision:** 20-01-2018
* **Description:** In order to download the CleanMX feed you need to use a custom user agent and register that user agent.

### Collector

* **Module:** intelmq.bots.collectors.http.collector_http
* **Configuration Parameters:**
*  * `http_timeout_sec`: `120`
*  * `http_url`: `http://support.clean-mx.de/clean-mx/xmlphishing?response=alive&domain=`
*  * `http_user_agent`: `{{ your user agent }}`
*  * `rate_limit`: `129600`

### Parser

* **Module:** intelmq.bots.parsers.cleanmx.parser
* **Configuration Parameters:**


## Virus

* **Status:** on
* **Revision:** 20-01-2018
* **Description:** In order to download the CleanMX feed you need to use a custom user agent and register that user agent.

### Collector

* **Module:** intelmq.bots.collectors.http.collector_http
* **Configuration Parameters:**
*  * `http_timeout_sec`: `120`
*  * `http_url`: `http://support.clean-mx.de/clean-mx/xmlviruses?response=alive&domain=`
*  * `http_user_agent`: `{{ your user agent }}`
*  * `rate_limit`: `129600`

### Parser

* **Module:** intelmq.bots.parsers.cleanmx.parser
* **Configuration Parameters:**


# DShield

## AS Details

* **Status:** on
* **Revision:** 20-01-2018
* **Description:** No description provided by feed provider.

### Collector

* **Module:** intelmq.bots.collectors.http.collector_http
* **Configuration Parameters:**
*  * `http_url`: `https://dshield.org/asdetailsascii.html?as={{ AS Number }}`
*  * `rate_limit`: `129600`

### Parser

* **Module:** intelmq.bots.parsers.dshield.parser_asn
* **Configuration Parameters:**


## Block

* **Status:** on
* **Revision:** 20-01-2018
* **Description:** This list summarizes the top 20 attacking class C (/24) subnets over the last three days. The number of 'attacks' indicates the number of targets reporting scans from this subnet.

### Collector

* **Module:** intelmq.bots.collectors.http.collector_http
* **Configuration Parameters:**
*  * `http_url`: `https://www.dshield.org/block.txt`
*  * `rate_limit`: `129600`

### Parser

* **Module:** intelmq.bots.parsers.dshield.parser_block
* **Configuration Parameters:**


## Suspicious Domains

* **Status:** on
* **Revision:** 20-01-2018
* **Description:** There are many suspicious domains on the internet. In an effort to identify them, as well as false positives, we have assembled weighted lists based on tracking and malware lists from different sources. ISC is collecting and categorizing various lists associated with a certain level of sensitivity.

### Collector

* **Module:** intelmq.bots.collectors.http.collector_http
* **Configuration Parameters:**
*  * `http_url`: `https://www.dshield.org/feeds/suspiciousdomains_High.txt`
*  * `rate_limit`: `129600`

### Parser

* **Module:** intelmq.bots.parsers.dshield.parser_domain
* **Configuration Parameters:**


# Danger Rulez

## Bruteforce Blocker

* **Status:** on
* **Revision:** 20-01-2018
* **Description:** Its main purpose is to block SSH bruteforce attacks via firewall.

### Collector

* **Module:** intelmq.bots.collectors.http.collector_http
* **Configuration Parameters:**
*  * `http_url`: `http://danger.rulez.sk/projects/bruteforceblocker/blist.php`
*  * `rate_limit`: `3600`

### Parser

* **Module:** intelmq.bots.parsers.danger_rulez.parser
* **Configuration Parameters:**


## SIP Invitation

* **Status:** on
* **Revision:** 20-01-2018
* **Description:** Entries consist of fields with identifying characteristics of a source IP address that has been seen initiating a SIP INVITE operation to a remote host. The report lists hosts that are suspicious of more than just port scanning. These hosts may be SIP client cataloging or conducting various forms of telephony abuse. Report is updated hourly.

### Collector

* **Module:** intelmq.bots.collectors.http.collector_http
* **Configuration Parameters:**
*  * `http_url`: `http://dataplane.org/sipinvitation.txt`
*  * `rate_limit`: `3600`

### Parser

* **Module:** intelmq.bots.parsers.dataplane.parser
* **Configuration Parameters:**


# Dataplane

## SIP Query

* **Status:** on
* **Revision:** 20-01-2018
* **Description:** Entries consist of fields with identifying characteristics of a source IP address that has been seen initiating a SIP OPTIONS query to a remote host. This report lists hosts that are suspicious of more than just port scanning. The hosts may be SIP server cataloging or conducting various forms of telephony abuse. Report is updated hourly.

### Collector

* **Module:** intelmq.bots.collectors.http.collector_http
* **Configuration Parameters:**
*  * `http_url`: `http://dataplane.org/sipquery.txt`
*  * `rate_limit`: `3600`

### Parser

* **Module:** intelmq.bots.parsers.dataplane.parser
* **Configuration Parameters:**


## SIP Registration

* **Status:** on
* **Revision:** 20-01-2018
* **Description:** Entries consist of fields with identifying characteristics of a source IP address that has been seen initiating a SIP REGISTER operation to a remote host. This report lists hosts that are suspicious of more than just port scanning. The hosts may be SIP client cataloging or conducting various forms of telephony abuse. Report is updated hourly.

### Collector

* **Module:** intelmq.bots.collectors.http.collector_http
* **Configuration Parameters:**
*  * `http_url`: `http://dataplane.org/sipregistration.txt`
*  * `rate_limit`: `3600`

### Parser

* **Module:** intelmq.bots.parsers.dataplane.parser
* **Configuration Parameters:**


## SSH Client Connection

* **Status:** on
* **Revision:** 20-01-2018
* **Description:** Entries below consist of fields with identifying characteristics of a source IP address that has been seen initiating an SSH connection to a remote host. This report lists hosts that are suspicious of more than just port scanning. The hosts may be SSH server cataloging or conducting authentication attack attempts. Report is updated hourly.

### Collector

* **Module:** intelmq.bots.collectors.http.collector_http
* **Configuration Parameters:**
*  * `http_url`: `http://dataplane.org/sshclient.txt`
*  * `rate_limit`: `3600`

### Parser

* **Module:** intelmq.bots.parsers.dataplane.parser
* **Configuration Parameters:**


## SSH Password Authentication

* **Status:** on
* **Revision:** 20-01-2018
* **Description:** Entries below consist of fields with identifying characteristics of a source IP address that has been seen attempting to remotely login to a host using SSH password authentication. The report lists hosts that are highly suspicious and are likely conducting malicious SSH password authentication attacks. Report is updated hourly.

### Collector

* **Module:** intelmq.bots.collectors.http.collector_http
* **Configuration Parameters:**
*  * `http_url`: `http://dataplane.org/sshpwauth.txt`
*  * `rate_limit`: `3600`

### Parser

* **Module:** intelmq.bots.parsers.dataplane.parser
* **Configuration Parameters:**


# DynDNS

## Infected Domains

* **Status:** on
* **Revision:** 20-01-2018
* **Description:** DynDNS ponmocup. List of ponmocup malware redirection domains and infected web-servers. See also http://security-research.dyndns.org/pub/botnet-links.html

### Collector

* **Module:** intelmq.bots.collectors.http.collector_http
* **Configuration Parameters:**
*  * `http_url`: `http://security-research.dyndns.org/pub/malware-feeds/ponmocup-infected-domains-CIF-latest.txt`
*  * `rate_limit`: `10800`

### Parser

* **Module:** intelmq.bots.parsers.dyn.parser
* **Configuration Parameters:**


# Fraunhofer

## DGA Archive

* **Status:** on
* **Revision:** 20-01-2018
* **Description:** Fraunhofer DGA collector fetches data from Fraunhofer's domain generation archive.

### Collector

* **Module:** intelmq.bots.collectors.http.collector_http
* **Configuration Parameters:**
*  * `http_password`: `{{ your password}}`
*  * `http_url`: `https://dgarchive.caad.fkie.fraunhofer.de/today`
*  * `http_username`: `{{ your username}}`
*  * `rate_limit`: `10800`

### Parser

* **Module:** intelmq.bots.parsers.fraunhofer.parser_dga
* **Configuration Parameters:**


# HPHosts

## Hosts

* **Status:** off
* **Revision:** 20-01-2018
* **Description:** hpHosts is a community managed and maintained hosts file that allows an additional layer of protection against access to ad, tracking and malicious websites.

### Collector

* **Module:** intelmq.bots.collectors.http.collector_http
* **Configuration Parameters:**
*  * `http_url`: `http://hosts-file.net/download/hosts.txt`
*  * `rate_limit`: `3600`

### Parser

* **Module:** intelmq.bots.parsers.hphosts.parser
* **Configuration Parameters:**
*  * `error_log_message`: `false`


# Malc0de

## Bind Format

* **Status:** on
* **Revision:** 20-01-2018
* **Description:** This feed includes FQDN's of malicious hosts, the file format is in Bind file format.

### Collector

* **Module:** intelmq.bots.collectors.http.collector_http
* **Configuration Parameters:**
*  * `http_url`: `https://malc0de.com/bl/ZONES`
*  * `rate_limit`: `10800`

### Parser

* **Module:** intelmq.bots.parsers.malc0de.parser
* **Configuration Parameters:**


## IP Blacklist

* **Status:** on
* **Revision:** 20-01-2018
* **Description:** This feed includes IP Addresses of malicious hosts.

### Collector

* **Module:** intelmq.bots.collectors.http.collector_http
* **Configuration Parameters:**
*  * `http_url`: `https://malc0de.com/bl/IP_Blacklist.txt`
*  * `rate_limit`: `10800`

### Parser

* **Module:** intelmq.bots.parsers.malc0de.parser
* **Configuration Parameters:**


## Windows Format

* **Status:** on
* **Revision:** 20-01-2018
* **Description:** This feed includes FQDN's of malicious hosts, the file format is in Windows Hosts file format.

### Collector

* **Module:** intelmq.bots.collectors.http.collector_http
* **Configuration Parameters:**
*  * `http_url`: `https://malc0de.com/bl/BOOT`
*  * `rate_limit`: `10800`

### Parser

* **Module:** intelmq.bots.parsers.malc0de.parser
* **Configuration Parameters:**


# Malware Domain List

## Blacklist

* **Status:** on
* **Revision:** 20-01-2018
* **Description:** No description provided by feed provider.

### Collector

* **Module:** intelmq.bots.collectors.http.collector_http
* **Configuration Parameters:**
*  * `http_url`: `http://www.malwaredomainlist.com/updatescsv.php`
*  * `rate_limit`: `3600`

### Parser

* **Module:** intelmq.bots.parsers.malwaredomainlist.parser
* **Configuration Parameters:**


# Malware Domains

## Malicious

* **Status:** on
* **Revision:** 20-01-2018
* **Description:** Malware Prevention through Domain Blocking (Black Hole DNS Sinkhole)

### Collector

* **Module:** intelmq.bots.collectors.http.collector_http
* **Configuration Parameters:**
*  * `http_url`: `http://mirror1.malwaredomains.com/files/domains.txt`
*  * `rate_limit`: `172800`

### Parser

* **Module:** intelmq.bots.parsers.malwaredomains.parser
* **Configuration Parameters:**


# MalwarePatrol

## DansGuardian

* **Status:** on
* **Revision:** 20-01-2018
* **Description:** Malware block list with URLs

### Collector

* **Module:** intelmq.bots.collectors.http.collector_http
* **Configuration Parameters:**
*  * `http_url`: `https://lists.malwarepatrol.net/cgi/getfile?receipt={{ your API key }}&product=8&list=dansguardian`
*  * `rate_limit`: `180000`

### Parser

* **Module:** intelmq.bots.parsers.malwarepatrol.parser_dansguardian
* **Configuration Parameters:**


# MalwareURL

## Latest malicious activity

* **Status:** on
* **Revision:** 05-02-2018
* **Description:** Latest malicious domains/IPs.

### Collector

* **Module:** intelmq.bots.collectors.http.collector_http
* **Configuration Parameters:**
*  * `http_url`: `https://www.malwareurl.com/`
*  * `rate_limit`: `86400`

### Parser

* **Module:** intelmq.bots.parsers.malwareurl.parser
* **Configuration Parameters:**


# Microsoft

## BingMURLs

* **Status:** on
* **Revision:** 29-05-2018
* **Description:** Collects Malicious URLs detected by Bing from the Interflow API.
* **Additional Information:** Depending on the file sizes you may need to increase the parameter 'http_timeout_sec' of the collector.

### Collector

* **Module:** intelmq.bots.collectors.microsoft.collector_interflow
* **Configuration Parameters:**
*  * `api_key`: `{{your API key}}`
*  * `file_match`: `^bingmurls_`
*  * `http_timeout_sec`: `300`
*  * `not_older_than`: `2 days`
*  * `rate_limit`: `3600`

### Parser

* **Module:** intelmq.bots.parsers.microsoft.parser_bingmurls
* **Configuration Parameters:**


## CTIP

* **Status:** on
* **Revision:** 06-03-2018
* **Description:** Collects CTIP files from the Interflow API.
* **Additional Information:** Depending on the file sizes you may need to increase the parameter 'http_timeout_sec' of the collector. As many IPs occur very often in the data, you may want to use a deduplicator specifically for the feed.

### Collector

* **Module:** intelmq.bots.collectors.microsoft.collector_interflow
* **Configuration Parameters:**
*  * `api_key`: `{{your API key}}`
*  * `file_match`: `^ctip_`
*  * `http_timeout_sec`: `300`
*  * `not_older_than`: `2 days`
*  * `rate_limit`: `3600`

### Parser

* **Module:** intelmq.bots.parsers.microsoft.parser_ctip
* **Configuration Parameters:**


<<<<<<< HEAD
# Netlab 360
=======
**Configuration Parameters:**
```
id: netlab360-magnitude-ek-parser
```

**Notes:** This feed lists FQDN and possibly the URL used by Magnitude Exploit Kit.  Information also includes the IP address used for the domain and last time seen.
reference: http://data.netlab.360.com/ek


## Mirai Scanner Feed

**Status:** Active

### Collector Bot

**Bot Name:** Generic URL Fetcher

**Bot Module:** intelmq.bots.collectors.http.collector_http

**Configuration Parameters:**
```
id: netlab360-mirai-scanner-collector
provider: Netlab 360
feed: Netlab 360 Mirai Scanner List
rate_limit: 86400
http_url: http://data.netlab.360.com/feeds/mirai-scanner/scanner.list
```

### Parser Bot

**Bot Name:** Netlab 360 Mirai Scanner

**Bot Module:** intelmq.bots.parsers.netlab_360.parser

**Configuration Parameters:**
```
id: netlab360-mirai-scanner-parser
```

**Notes:** This feed provides IP addresses which actively scan for vulnerable IoT devices and install Mirai Botnet.
reference: http://data.netlab.360.com/mirai-scanner/


# Nothink

## DNS Attack Feed

**Status:** Active

### Collector Bot

**Bot Name:** Generic URL Fetcher

**Bot Module:** intelmq.bots.collectors.http.collector_http

**Configuration Parameters:**
```
id: nothink-dns-attack-collector
provider: Nothink
feed: Nothink DNS Attack
rate_limit: FIXME
http_url: http://www.nothink.org/honeypot_dns_attacks.txt
```

### Parser Bot
>>>>>>> d3af7a81

## DGA

* **Status:** on
* **Revision:** 20-01-2018
* **Description:** This feed lists DGA family, Domain, Start and end of valid time(UTC) of a number of DGA families. reference: http://data.netlab.360.com/dga

### Collector

* **Module:** intelmq.bots.collectors.http.collector_http
* **Configuration Parameters:**
*  * `http_url`: `http://data.netlab.360.com/feeds/dga/dga.txt`
*  * `rate_limit`: `3600`

### Parser

* **Module:** intelmq.bots.parsers.netlab_360.parser
* **Configuration Parameters:**


## Magnitude EK

* **Status:** on
* **Revision:** 20-01-2018
* **Description:** This feed lists FQDN and possibly the URL used by Magnitude Exploit Kit. Information also includes the IP address used for the domain and last time seen. reference: http://data.netlab.360.com/ek

### Collector

* **Module:** intelmq.bots.collectors.http.collector_http
* **Configuration Parameters:**
*  * `http_url`: `http://data.netlab.360.com/feeds/ek/magnitude.txt`
*  * `rate_limit`: `3600`

### Parser

* **Module:** intelmq.bots.parsers.netlab_360.parser
* **Configuration Parameters:**


## Mirai Scanner

* **Status:** on
* **Revision:** 20-01-2018
* **Description:** This feed provides IP addresses which actively scan for vulnerable IoT devices and install Mirai Botnet. reference: http://data.netlab.360.com/mirai-scanner/

### Collector

* **Module:** intelmq.bots.collectors.http.collector_http
* **Configuration Parameters:**
*  * `http_url`: `http://data.netlab.360.com/feeds/mirai-scanner/scanner.list`
*  * `rate_limit`: `3600`

### Parser

* **Module:** intelmq.bots.parsers.netlab_360.parser
* **Configuration Parameters:**


# Nothink

## DNS Attack

* **Status:** on
* **Revision:** 20-01-2018
* **Description:** This feed provides attack information for attack information against DNS honeypots. reference: http://www.nothink.org/honeypot_dns.php .

### Collector

* **Module:** intelmq.bots.collectors.http.collector_http
* **Configuration Parameters:**
*  * `http_url`: `http://www.nothink.org/honeypot_dns_attacks.txt`
*  * `rate_limit`: `3600`

### Parser

* **Module:** intelmq.bots.parsers.nothink.parser
* **Configuration Parameters:**


## SNMP

* **Status:** on
* **Revision:** 20-01-2018
* **Description:** There are a number of feeds you can use to depend on how far back you would like to go. The time.source will still be the date and time the feed was generated at nothink. This feed provides IP addresses of systems that have connected to a honeypot via SNMP in the last 24 hours. reference: http://www.nothink.org/honeypot_snmp.php

### Collector

* **Module:** intelmq.bots.collectors.http.collector_http
* **Configuration Parameters:**
*  * `http_url`: `http://www.nothink.org/blacklist/blacklist_snmp_day.txt`
*  * `rate_limit`: `86400`

### Parser

* **Module:** intelmq.bots.parsers.nothink.parser
* **Configuration Parameters:**


## SSH

* **Status:** on
* **Revision:** 20-01-2018
* **Description:** There are a number of feeds you can use to depend on how far back you would like to go. The time.source will still be the date and time the feed was generated at nothink. This feed provides IP addresses of systems that have connected to a honeypot via SSH in the last 24 hours. Reference: http://www.nothink.org/honeypots.php

### Collector

* **Module:** intelmq.bots.collectors.http.collector_http
* **Configuration Parameters:**
*  * `http_url`: `http://www.nothink.org/blacklist/blacklist_ssh_day.txt`
*  * `rate_limit`: `86400`

### Parser

* **Module:** intelmq.bots.parsers.nothink.parser
* **Configuration Parameters:**


## Telnet

* **Status:** on
* **Revision:** 20-01-2018
* **Description:** There are a number of feeds you can use to depend on how far back you would like to go. The time.source will still be the date and time the feed was generated at nothink. This feed provides IP addresses of systems that have connected to a honeypot via Telnet in the last 24 hours. reference: http://www.nothink.org/honeypots.php

### Collector

* **Module:** intelmq.bots.collectors.http.collector_http
* **Configuration Parameters:**
*  * `http_url`: `http://www.nothink.org/blacklist/blacklist_telnet_day.txt`
*  * `rate_limit`: `86400`

### Parser

* **Module:** intelmq.bots.parsers.nothink.parser
* **Configuration Parameters:**


# OpenPhish

## Phishing

* **Status:** on
* **Revision:** 20-01-2018
* **Description:** OpenPhish is a fully automated self-contained platform for phishing intelligence. It identifies phishing sites and performs intelligence analysis in real time without human intervention and without using any external resources, such as blacklists.

### Collector

* **Module:** intelmq.bots.collectors.http.collector_http
* **Configuration Parameters:**
*  * `http_url`: `https://www.openphish.com/feed.txt`
*  * `rate_limit`: `86400`

### Parser

* **Module:** intelmq.bots.parsers.openphish.parser
* **Configuration Parameters:**


# OpenPhish Commercial

## Phishing

* **Status:** on
* **Revision:** 06-02-2018
* **Description:** OpenPhish is a fully automated self-contained platform for phishing intelligence. It identifies phishing sites and performs intelligence analysis in real time without human intervention and without using any external resources, such as blacklists.

### Collector

* **Module:** intelmq.bots.collectors.http.collector_http
* **Configuration Parameters:**
*  * `http_password`: `{{ your password}}`
*  * `http_url`: `https://openphish.com/prvt-intell/`
*  * `http_username`: `{{ your username}}`
*  * `rate_limit`: `86400`

### Parser

* **Module:** intelmq.bots.parsers.openphish.parser_commercial
* **Configuration Parameters:**


# PhishTank

## Online

* **Status:** on
* **Revision:** 20-01-2018
* **Description:** PhishTank is a collaborative clearing house for data and information about phishing on the Internet.

### Collector

* **Module:** intelmq.bots.collectors.http.collector_http
* **Configuration Parameters:**
*  * `http_url`: `https://data.phishtank.com/data/{{ your API key }}/online-valid.csv`
*  * `rate_limit`: `28800`

### Parser

* **Module:** intelmq.bots.parsers.phishtank.parser
* **Configuration Parameters:**


# ShadowServer

## FIXME

* **Status:** on
* **Revision:** 20-01-2018
* **Description:** Shadowserver sends out a variety of reports (see https://www.shadowserver.org/wiki/pmwiki.php/Services/Reports). The reports can be retrieved from the URL in the mail or from the attachment.

### Collector

* **Module:** intelmq.bots.collectors.mail.collector_mail_attach
* **Configuration Parameters:**
*  * `attach_regex`: `csv.zip`
*  * `attach_unzip`: `true`
*  * `rate_limit`: `86400`
*  * `subject_regex`: `FIXME - (see individual reports below)`

### Parser

* **Module:** intelmq.bots.parsers.shadowserver.parser
* **Configuration Parameters:**


# Spamhaus

## ASN Drop

* **Status:** on
* **Revision:** 20-01-2018
* **Description:** ASN-DROP contains a list of Autonomous System Numbers controlled by spammers or cyber criminals, as well as "hijacked" ASNs. ASN-DROP can be used to filter BGP routes which are being used for malicious purposes.

### Collector

* **Module:** intelmq.bots.collectors.http.collector_http
* **Configuration Parameters:**
*  * `http_url`: `https://www.spamhaus.org/drop/asndrop.txt`
*  * `rate_limit`: `3600`

### Parser

* **Module:** intelmq.bots.parsers.spamhaus.parser_drop
* **Configuration Parameters:**


## CERT

* **Status:** on
* **Revision:** 20-01-2018
* **Description:** Spamhaus CERT Insight Portal. Access limited to CERTs and CSIRTs with national or regional responsibility. https://www.spamhaus.org/news/article/705/spamhaus-launches-cert-insight-portal .

### Collector

* **Module:** intelmq.bots.collectors.http.collector_http
* **Configuration Parameters:**
*  * `http_url`: `{{ your CERT portal URL }}`
*  * `rate_limit`: `3600`

### Parser

* **Module:** intelmq.bots.parsers.spamhaus.parser_cert
* **Configuration Parameters:**


## Drop

* **Status:** on
* **Revision:** 20-01-2018
* **Description:** The DROP list will not include any IP address space under the control of any legitimate network - even if being used by "the spammers from hell". DROP will only include netblocks allocated directly by an established Regional Internet Registry (RIR) or National Internet Registry (NIR) such as ARIN, RIPE, AFRINIC, APNIC, LACNIC or KRNIC or direct RIR allocations.

### Collector

* **Module:** intelmq.bots.collectors.http.collector_http
* **Configuration Parameters:**
*  * `http_url`: `https://www.spamhaus.org/drop/drop.txt`
*  * `rate_limit`: `3600`

### Parser

* **Module:** intelmq.bots.parsers.spamhaus.parser_drop
* **Configuration Parameters:**


## Dropv6

* **Status:** on
* **Revision:** 20-01-2018
* **Description:** The DROPv6 list includes IPv6 ranges allocated to spammers or cyber criminals. DROPv6 will only include IPv6 netblocks allocated directly by an established Regional Internet Registry (RIR) or National Internet Registry (NIR) such as ARIN, RIPE, AFRINIC, APNIC, LACNIC or KRNIC or direct RIR allocations.

### Collector

* **Module:** intelmq.bots.collectors.http.collector_http
* **Configuration Parameters:**
*  * `http_url`: `https://www.spamhaus.org/drop/dropv6.txt`
*  * `rate_limit`: `3600`

### Parser

* **Module:** intelmq.bots.parsers.spamhaus.parser_drop
* **Configuration Parameters:**


## EDrop

* **Status:** on
* **Revision:** 20-01-2018
* **Description:** EDROP is an extension of the DROP list that includes sub-allocated netblocks controlled by spammers or cyber criminals. EDROP is meant to be used in addition to the direct allocations on the DROP list.

### Collector

* **Module:** intelmq.bots.collectors.http.collector_http
* **Configuration Parameters:**
*  * `http_url`: `https://www.spamhaus.org/drop/edrop.txt`
*  * `rate_limit`: `3600`

### Parser

* **Module:** intelmq.bots.parsers.spamhaus.parser_drop
* **Configuration Parameters:**


# Sucuri

## Hidden IFrames

* **Status:** on
* **Revision:** 28-01-2018
* **Description:** Latest hidden iframes identified on compromised web sites.
* **Additional Information:** Please note that the parser only extracts the hidden iframes  and the conditional redirects, not the encoded javascript.

### Collector

* **Module:** intelmq.bots.collectors.http.collector_http
* **Configuration Parameters:**
*  * `http_url`: `http://labs.sucuri.net/?malware`
*  * `rate_limit`: `86400`

### Parser

* **Module:** intelmq.bots.parsers.sucuri.parser
* **Configuration Parameters:**


# Taichung

## Netflow

* **Status:** on
* **Revision:** 20-01-2018
* **Description:** Abnormal flows detected.

### Collector

* **Module:** intelmq.bots.collectors.http.collector_http
* **Configuration Parameters:**
*  * `http_url`: `https://www.tc.edu.tw/net/netflow/lkout/recent/30`
*  * `rate_limit`: `3600`

### Parser

* **Module:** intelmq.bots.parsers.taichung.parser
* **Configuration Parameters:**
*  * `error_log_message`: `false`


# Team Cymru

## CAP

* **Status:** on
* **Revision:** 20-01-2018
* **Description:** Team Cymru provides daily lists of compromised or abused devices for the ASNs and/or netblocks with a CSIRT's jurisdiction. This includes such information as bot infected hosts, command and control systems, open resolvers, malware urls, phishing urls, and brute force attacks

### Collector

* **Module:** intelmq.bots.collectors.http.collector_http
* **Configuration Parameters:**
*  * `http_password`: `{{your password}}`
*  * `http_url`: `https://www.cymru.com/{{your organization name}}/infected_{time[%Y%m%d]}.txt`
*  * `http_url_formatting`: `True`
*  * `http_username`: `{{your login}}`
*  * `rate_limit`: `86400`

### Parser

* **Module:** intelmq.bots.parsers.cymru.parser_cap_program
* **Configuration Parameters:**


## Full Bogons

* **Status:** on
* **Revision:** 20-01-2018
* **Description:** Fullbogons are a larger set which also includes IP space that has been allocated to an RIR, but not assigned by that RIR to an actual ISP or other end-user. IANA maintains a convenient IPv4 summary page listing allocated and reserved netblocks, and each RIR maintains a list of all prefixes that they have assigned to end-users. Our bogon reference pages include additional links and resources to assist those who wish to properly filter bogon prefixes within their networks.

### Collector

* **Module:** intelmq.bots.collectors.http.collector_http
* **Configuration Parameters:**
*  * `http_url`: `https://www.team-cymru.org/Services/Bogons/fullbogons-ipv4.txt`
*  * `rate_limit`: `129600`

### Parser

* **Module:** intelmq.bots.parsers.cymru.parser_full_bogons
* **Configuration Parameters:**


# Threatminer

## Recent domains

* **Status:** on
* **Revision:** 06-02-2018
* **Documentation:** https://www.threatminer.org/
* **Description:** Latest malicious domains.

### Collector

* **Module:** intelmq.bots.collectors.http.collector_http
* **Configuration Parameters:**
*  * `http_url`: `https://www.threatminer.org/`
*  * `rate_limit`: `86400`

### Parser

* **Module:** intelmq.bots.parsers.threatminer.parser
* **Configuration Parameters:**


# Turris

## Greylist

* **Status:** on
* **Revision:** 20-01-2018
* **Description:** The data are processed and clasified every week and behaviour of IP addresses that accessed a larger number of Turris routers is evaluated. The result is a list of addresses that have tried to obtain information about services on the router or tried to gain access to them. We publish this so called "greylist" that also contains a list of tags for each address which indicate what behaviour of the address was observed.

### Collector

* **Module:** intelmq.bots.collectors.http.collector_http
* **Configuration Parameters:**
*  * `http_url`: `https://www.turris.cz/greylist-data/greylist-latest.csv`
*  * `rate_limit`: `43200`

### Parser

* **Module:** intelmq.bots.parsers.turris.parser
* **Configuration Parameters:**


# URLVir

## Hosts

* **Status:** on
* **Revision:** 20-01-2018
* **Description:** This feed provides FQDN's or IP addresses for Active Malicious Hosts.

### Collector

* **Module:** intelmq.bots.collectors.http.collector_http
* **Configuration Parameters:**
*  * `http_url`: `http://www.urlvir.com/export-hosts/`
*  * `rate_limit`: `129600`

### Parser

* **Module:** intelmq.bots.parsers.urlvir.parser
* **Configuration Parameters:**


## IPs

* **Status:** on
* **Revision:** 20-01-2018
* **Description:** This feed provides IP addresses hosting Malware.

### Collector

* **Module:** intelmq.bots.collectors.http.collector_http
* **Configuration Parameters:**
*  * `http_url`: `http://www.urlvir.com/export-ip-addresses/`
*  * `rate_limit`: `129600`

### Parser

* **Module:** intelmq.bots.parsers.urlvir.parser
* **Configuration Parameters:**


# University of Toulouse

## Blacklist

* **Status:** on
* **Revision:** 20-01-2018
* **Description:** The collections and feed description can be found on: https://dsi.ut-capitole.fr/blacklists/.

### Collector

* **Module:** intelmq.bots.collectors.http.collector_http
* **Configuration Parameters:**
*  * `extract_files`: `true`
*  * `http_url`: `https://dsi.ut-capitole.fr/blacklists/download/{collection name}.tar.gz`
*  * `rate_limit`: `43200`

### Parser

* **Module:** intelmq.bots.parsers.generic.parser_csv
* **Configuration Parameters:**
*  * `columns`: `{depends on a collection}`
*  * `delimiter`: `false`
*  * `type`: `{depends on a collection}`


# VXVault

## IPs

* **Status:** on
* **Revision:** 20-01-2018
* **Description:** This feed provides IP addresses hosting Malware.

### Collector

* **Module:** intelmq.bots.collectors.http.collector_http
* **Configuration Parameters:**
*  * `http_url`: `http://vxvault.net/URL_List.php`
*  * `rate_limit`: `3600`

### Parser

* **Module:** intelmq.bots.parsers.vxvault.parser
* **Configuration Parameters:**


# WebInspektor

## Unsafe sites

* **Status:** on
* **Revision:** 09-03-2018
* **Description:** Latest detected unsafe sites.

### Collector

* **Module:** intelmq.bots.collectors.http.collector_http
* **Configuration Parameters:**
*  * `http_url`: `https://app.webinspector.com/public/recent_detections/`
*  * `rate_limit`: `60`

### Parser

* **Module:** intelmq.bots.parsers.webinspektor.parser
* **Configuration Parameters:**


# ZoneH

## Defacements

* **Status:** on
* **Revision:** 20-01-2018
* **Description:** all the information contained in Zone-H's cybercrime archive were either collected online from public sources or directly notified anonymously to us.

### Collector

* **Module:** intelmq.bots.collectors.mail.collector_mail_attach
* **Configuration Parameters:**
*  * `attach_regex`: `csv`
*  * `attach_unzip`: `False`
*  * `rate_limit`: `300`
*  * `sent_from`: `datazh@zone-h.org`
*  * `subject_regex`: `Report`

### Parser

* **Module:** intelmq.bots.parsers.zoneh.parser
* **Configuration Parameters:**

<|MERGE_RESOLUTION|>--- conflicted
+++ resolved
@@ -1043,75 +1043,7 @@
 * **Configuration Parameters:**
 
 
-<<<<<<< HEAD
 # Netlab 360
-=======
-**Configuration Parameters:**
-```
-id: netlab360-magnitude-ek-parser
-```
-
-**Notes:** This feed lists FQDN and possibly the URL used by Magnitude Exploit Kit.  Information also includes the IP address used for the domain and last time seen.
-reference: http://data.netlab.360.com/ek
-
-
-## Mirai Scanner Feed
-
-**Status:** Active
-
-### Collector Bot
-
-**Bot Name:** Generic URL Fetcher
-
-**Bot Module:** intelmq.bots.collectors.http.collector_http
-
-**Configuration Parameters:**
-```
-id: netlab360-mirai-scanner-collector
-provider: Netlab 360
-feed: Netlab 360 Mirai Scanner List
-rate_limit: 86400
-http_url: http://data.netlab.360.com/feeds/mirai-scanner/scanner.list
-```
-
-### Parser Bot
-
-**Bot Name:** Netlab 360 Mirai Scanner
-
-**Bot Module:** intelmq.bots.parsers.netlab_360.parser
-
-**Configuration Parameters:**
-```
-id: netlab360-mirai-scanner-parser
-```
-
-**Notes:** This feed provides IP addresses which actively scan for vulnerable IoT devices and install Mirai Botnet.
-reference: http://data.netlab.360.com/mirai-scanner/
-
-
-# Nothink
-
-## DNS Attack Feed
-
-**Status:** Active
-
-### Collector Bot
-
-**Bot Name:** Generic URL Fetcher
-
-**Bot Module:** intelmq.bots.collectors.http.collector_http
-
-**Configuration Parameters:**
-```
-id: nothink-dns-attack-collector
-provider: Nothink
-feed: Nothink DNS Attack
-rate_limit: FIXME
-http_url: http://www.nothink.org/honeypot_dns_attacks.txt
-```
-
-### Parser Bot
->>>>>>> d3af7a81
 
 ## DGA
 
@@ -1162,7 +1094,7 @@
 * **Module:** intelmq.bots.collectors.http.collector_http
 * **Configuration Parameters:**
 *  * `http_url`: `http://data.netlab.360.com/feeds/mirai-scanner/scanner.list`
-*  * `rate_limit`: `3600`
+*  * `rate_limit`: `86400`
 
 ### Parser
 
