--- conflicted
+++ resolved
@@ -138,10 +138,7 @@
 
 pip3 install intelmq
 
-<<<<<<< HEAD
-=======
 mkdir /opt/intelmq
->>>>>>> a3e86244
 useradd -d /opt/intelmq -U -s /bin/bash intelmq
 chmod -R 0770 /opt/intelmq
 chown -R intelmq.intelmq /opt/intelmq
