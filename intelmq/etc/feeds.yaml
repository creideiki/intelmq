--- conflicted
+++ resolved
@@ -1601,7 +1601,6 @@
       revision: 2019-12-05
       documentation: https://github.com/StrangerealIntel/DailyIOC
       public: yes
-<<<<<<< HEAD
   CZ.NIC:
     HaaS:
       description: SSH attackers against HaaS (Honeypot as a Sevice) provided by CZ.NIC, z.s.p.o. The dump is published once a day.
@@ -1620,7 +1619,6 @@
       revision: 2020-07-22
       documentation: https://haas.nic.cz/
       public: yes
-=======
   ESET:
     ETI Domains:
       description: Domain data from ESET's TAXII API.
@@ -1657,5 +1655,4 @@
           parameters:
       revision: 2020-06-30
       documentation: https://www.eset.com/int/business/services/threat-intelligence/
-      public: no
->>>>>>> fcf83954
+      public: no