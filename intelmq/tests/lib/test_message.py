--- conflicted
+++ resolved
@@ -458,7 +458,6 @@
         self.assertTrue(event_type is message.Event,
                         msg='Type is {} instead of Event.'.format(event_type))
 
-<<<<<<< HEAD
     def test_event_init_check(self):
         """ Test if initialization method checks fields. """
         event = {'__type': 'Event', 'source.asn': 'foo'}
@@ -476,7 +475,7 @@
         event = '{"__type": "Event", "source.asn": "foo"}'
         with self.assertRaises(exceptions.InvalidValue):
             message.MessageFactory.unserialize(event)
-=======
+
     def test_malware_hash_md5(self):
         """ Test if MD5 is checked correctly. """
         event = message.MessageFactory.unserialize('{"__type": "Event"}')
@@ -509,7 +508,6 @@
             event.update('source.registry', 'afrinic', sanitize=False)
         with self.assertRaises(exceptions.InvalidValue):
             event.update('source.registry', 'afri nic', sanitize=False)
->>>>>>> 9996db64
 
 if __name__ == '__main__':
     unittest.main()