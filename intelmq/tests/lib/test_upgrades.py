--- conflicted
+++ resolved
@@ -195,7 +195,37 @@
     }
 }
 }
-<<<<<<< HEAD
+V213 = {"test-collector": {
+    "group": "Collector",
+    "module": "intelmq.bots.collectors.mail.collector_mail_attach",
+    "parameters": {
+        "attach_unzip": True,
+    }
+},
+    "test-collector2": {
+    "group": "Collector",
+    "module": "intelmq.bots.collectors.mail.collector_mail_attach",
+    "parameters": {
+        "attach_unzip": False,
+        "extract_files": True,
+    }
+}
+}
+V213_EXP = {"test-collector": {
+    "group": "Collector",
+    "module": "intelmq.bots.collectors.mail.collector_mail_attach",
+    "parameters": {
+        "extract_files": True,
+    }
+},
+    "test-collector2": {
+    "group": "Collector",
+    "module": "intelmq.bots.collectors.mail.collector_mail_attach",
+    "parameters": {
+        "extract_files": True,
+    },
+}
+}
 V220_MISP_VERIFY_FALSE = {
 "misp-collector": {
         "module": "intelmq.bots.collectors.misp.collector",
@@ -217,39 +247,6 @@
                 "http_verify_cert": False}}}
 DEFAULTS_HTTP_VERIFY_TRUE = {
         "http_verify_cert": True}
-=======
-V213 = {"test-collector": {
-    "group": "Collector",
-    "module": "intelmq.bots.collectors.mail.collector_mail_attach",
-    "parameters": {
-        "attach_unzip": True,
-    }
-},
-    "test-collector2": {
-    "group": "Collector",
-    "module": "intelmq.bots.collectors.mail.collector_mail_attach",
-    "parameters": {
-        "attach_unzip": False,
-        "extract_files": True,
-    }
-}
-}
-V213_EXP = {"test-collector": {
-    "group": "Collector",
-    "module": "intelmq.bots.collectors.mail.collector_mail_attach",
-    "parameters": {
-        "extract_files": True,
-    }
-},
-    "test-collector2": {
-    "group": "Collector",
-    "module": "intelmq.bots.collectors.mail.collector_mail_attach",
-    "parameters": {
-        "extract_files": True,
-    },
-}
-}
->>>>>>> 6d88c7e0
 HARM = load_configuration(pkg_resources.resource_filename('intelmq',
                                                           'etc/harmonization.conf'))
 V210_HARM = deepcopy(HARM)
