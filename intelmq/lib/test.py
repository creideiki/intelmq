# -*- coding: utf-8 -*-
"""
Utilities for testing intelmq bots.

The BotTestCase can be used as base class for unittests on bots. It includes
some basic generic tests (logged errors, correct pipeline setup).
"""
import copy
import io
import json
import logging
import os
import re
import unittest
import unittest.mock as mock
from itertools import chain

import intelmq.lib.message as message
import intelmq.lib.pipeline as pipeline
import intelmq.lib.utils as utils
import pkg_resources
import redis
from intelmq import CONFIG_DIR, PIPELINE_CONF_FILE, RUNTIME_CONF_FILE

__all__ = ['BotTestCase']

BOT_CONFIG = {"http_proxy": None,
              "https_proxy": None,
              "broker": "pythonlist",
              "rate_limit": 0,
              "retry_delay": 0,
              "error_retry_delay": 0,
              "error_max_retries": 0,
              "redis_cache_host": "localhost",
              "redis_cache_port": 6379,
              "redis_cache_db": 10,
              "redis_cache_ttl": 10,
              "testing": True,
              }


def mocked_config(bot_id='test-bot', src_name='', dst_names=(), sysconfig={}, group=None, module=None):
    def mocked(conf_file):
        if conf_file == PIPELINE_CONF_FILE:
            return {bot_id: {"source-queue": src_name,
                             "destination-queues": dst_names},
                    }
        elif conf_file == RUNTIME_CONF_FILE:
            conf = BOT_CONFIG.copy()
            conf.update(sysconfig)
            return {bot_id: {'description': 'Instance of a bot for automated unit tests.',
                             'group': group,
                             'module': module,
                             'name': 'Test Bot',
                             'parameters': conf,
                             }}
        elif conf_file.startswith(CONFIG_DIR):
            confname = os.path.join('etc/', os.path.split(conf_file)[-1])
            fname = pkg_resources.resource_filename('intelmq',
                                                    confname)
            with open(fname, 'rt') as fpconfig:
                return json.load(fpconfig)
        else:
            return utils.load_configuration(conf_file)

    return mocked


def mocked_logger(logger):
    def log(name, log_path=None, log_level=None, stream=None, syslog=None):
        # Return a copy as the bot may modify the logger and we should always return the intial logger
        logger_new = copy.copy(logger)
        logger_new.setLevel(log_level)
        return logger_new

    return log


def skip_database():
    return unittest.skipUnless(os.environ.get('INTELMQ_TEST_DATABASES'),
                               'Skipping database tests.')


def skip_internet():
    return unittest.skipIf(os.environ.get('INTELMQ_SKIP_INTERNET'),
                           'Skipping without internet connection.')


def skip_redis():
    return unittest.skipIf(os.environ.get('INTELMQ_SKIP_REDIS'),
                           'Skipping without running redis.')


def skip_local_web():
    return unittest.skipUnless(os.environ.get('INTELMQ_TEST_LOCAL_WEB'),
                               'Skipping local web tests.')


def skip_exotic():
    return unittest.skipUnless(os.environ.get('INTELMQ_TEST_EXOTIC'),
                               'Skipping tests requiring exotic libs.')


class BotTestCase(object):
    """
    Provides common tests and assert methods for bot testing.
    """

    bot_types = {'collector': 'CollectorBot',
                 'parser': 'ParserBot',
                 'expert': 'ExpertBot',
                 'output': 'OutputBot',
                 }

    @classmethod
    def setUpClass(cls):
        """
        Set default values and save original functions.
        """
        cls.bot_id = 'test-bot'
        cls.bot_name = None
        cls.bot = None
        cls.bot_reference = None
        cls.bot_type = None
        cls.default_input_message = ''
        cls.input_message = None
        cls.loglines = []
        cls.loglines_buffer = ''
        cls.log_stream = None
        cls.maxDiff = None  # For unittest module, prints long diffs
        cls.pipe = None
        cls.sysconfig = {}
        cls.use_cache = False
        cls.allowed_warning_count = 0
        cls.allowed_error_count = 0  # allows dumping of some lines

        cls.set_bot()

        cls.bot_name = cls.bot_reference.__name__
        if cls.bot_type is None:
            for type_name, type_match in cls.bot_types.items():
                if cls.bot_name.endswith(type_match):
                    cls.bot_type = type_name
                    break
        if cls.bot_type == 'parser' and cls.default_input_message == '':
            cls.default_input_message = {'__type': 'Report',
                                         'raw': 'Cg==',
                                         'feed.name': 'Test Feed',
                                         'time.observation': '2016-01-01T00:00:00+00:00'}
<<<<<<< HEAD
        elif cls.default_input_message == '' and cls.bot_type != 'collector':
=======
        elif cls.bot_type != 'collector' and cls.default_input_message == '':
>>>>>>> 52be5486
            cls.default_input_message = {'__type': 'Event'}
        if type(cls.default_input_message) is dict:
            cls.default_input_message = \
                utils.decode(json.dumps(cls.default_input_message))

        if cls.use_cache and not os.environ.get('INTELMQ_SKIP_REDIS'):
            cls.cache = redis.Redis(host=BOT_CONFIG['redis_cache_host'],
                                    port=BOT_CONFIG['redis_cache_port'],
                                    db=BOT_CONFIG['redis_cache_db'],
                                    socket_timeout=BOT_CONFIG['redis_cache_ttl'])

    harmonization = utils.load_configuration(pkg_resources.resource_filename('intelmq',
                                                                             'etc/harmonization.conf'))

    def new_report(self, auto=False, examples=False):
        return message.Report(harmonization=self.harmonization, auto=auto)

    def new_event(self):
        return message.Event(harmonization=self.harmonization)

    def prepare_bot(self):
        """Reconfigures the bot with the changed attributes"""

        self.log_stream = io.StringIO()

        src_name = "{}-input".format(self.bot_id)
        dst_names = {"_default": "{}-output".format(self.bot_id),
                     "other-way": "{}-other-output".format(self.bot_id),
                     "two-way": ["{}-way1-output".format(self.bot_id), "{}-way2-output".format(self.bot_id)]}

        self.mocked_config = mocked_config(self.bot_id,
                                           src_name,
                                           dst_names,
                                           sysconfig=self.sysconfig,
                                           group=self.bot_type.title(),
                                           module=self.bot_reference.__module__,
                                           )

        logger = logging.getLogger(self.bot_id)
        logger.setLevel("INFO")
        console_formatter = logging.Formatter(utils.LOG_FORMAT)
        console_handler = logging.StreamHandler(self.log_stream)
        console_handler.setFormatter(console_formatter)
        logger.addHandler(console_handler)
        self.mocked_log = mocked_logger(logger)
        logging.captureWarnings(True)
        warnings_logger = logging.getLogger("py.warnings")
        warnings_logger.addHandler(console_handler)

        class Parameters(object):
            source_queue = src_name
            destination_queues = dst_names

        parameters = Parameters()
        self.pipe = pipeline.Pythonlist(parameters)
        self.pipe.set_queues(parameters.source_queue, "source")
        self.pipe.set_queues(parameters.destination_queues, "destination")

        with mock.patch('intelmq.lib.utils.load_configuration',
                        new=self.mocked_config):
            with mock.patch('intelmq.lib.utils.log', self.mocked_log):
                self.bot = self.bot_reference(self.bot_id)
        if self.input_message is not None:
            if type(self.input_message) is not list:
                self.input_message = [self.input_message]
            self.input_queue = []
            for msg in self.input_message:
                if type(msg) is dict:
                    self.input_queue.append(json.dumps(msg))
                elif issubclass(type(msg), message.Message):
                    self.input_queue.append(msg.serialize())
                else:
                    self.input_queue.append(msg)
            self.input_message = None
        else:
            if self.default_input_message:  # None for collectors
                self.input_queue = [self.default_input_message]

    def run_bot(self, iterations: int = 1, error_on_pipeline: bool = False, prepare=True):
        """
        Call this method for actually doing a test run for the specified bot.

        Parameters:
            iterations: Bot instance will be run the given times, defaults to 1.
        """
        if prepare:
            self.prepare_bot()
        with mock.patch('intelmq.lib.utils.load_configuration',
                        new=self.mocked_config):
            with mock.patch('intelmq.lib.utils.log', self.mocked_log):
                for run in range(iterations):
                    self.bot.start(error_on_pipeline=error_on_pipeline,
                                   source_pipeline=self.pipe,
                                   destination_pipeline=self.pipe)
        self.loglines_buffer = self.log_stream.getvalue()
        self.loglines = self.loglines_buffer.splitlines()

        """ Test if all pipes are created with correct names. """
        pipenames = ["{}-input", "{}-input-internal", "{}-output", "{}-other-output", "{}-way1-output", "{}-way2-output"]
        self.assertSetEqual({x.format(self.bot_id) for x in pipenames},
                            set(self.pipe.state.keys()))
        """ Test if input queue is empty. """
        self.assertEqual(self.input_queue, [],
                         'Not all input messages have been processed. '
                         'You probably need to increase the number of '
                         'iterations of `run_bot`.')

        """ Test if report has required fields. """
        if self.bot_type == 'collector':
            for report_json in self.get_output_queue():
                report = message.MessageFactory.unserialize(report_json,
                                                            harmonization=self.harmonization)
                self.assertIsInstance(report, message.Report)
                self.assertIn('feed.name', report)
                self.assertIn('raw', report)
                self.assertIn('time.observation', report)

        """ Test if event has required fields. """
        if self.bot_type == 'parser':
            for event_json in self.get_output_queue():
                event = message.MessageFactory.unserialize(event_json,
                                                           harmonization=self.harmonization)
                self.assertIsInstance(event, message.Event)
                self.assertIn('classification.type', event)
                self.assertIn('raw', event)

        """ Test if bot log messages are correctly formatted. """
        self.assertLoglineMatches(0, "{} initialized with id {} and intelmq [0-9a-z.]* and python"
                                     r" [0-9a-z.]{{5,8}}\+? \([a-zA-Z0-9,:. ]+\)( \[GCC\])?"
                                     r" as process [0-9]+\."
                                     "".format(self.bot_name,
                                               self.bot_id), "INFO")
        self.assertRegexpMatchesLog("INFO - Bot is starting.")
        self.assertLoglineEqual(-1, "Bot stopped.", "INFO")
        self.assertNotRegexpMatchesLog("(ERROR.*?){%d}" % (self.allowed_error_count + 1))
        self.assertNotRegexpMatchesLog("(WARNING.*?){%d}" % (self.allowed_warning_count + 1))
        self.assertNotRegexpMatchesLog("CRITICAL")
        """ If no error happened (incl. tracebacks) we can check for formatting """
        if not self.allowed_error_count:
            for logline in self.loglines:
                fields = utils.parse_logline(logline)
                if not isinstance(fields, dict):
                    # Traceback
                    continue
                self.assertTrue(fields['message'][-1] in '.:?!',
                                msg='Logline {!r} does not end with .? or !.'
                                    ''.format(fields['message']))
                self.assertTrue(fields['message'].upper() == fields['message'].upper(),
                                msg='Logline {!r} does not begin with an upper case char.'
                                    ''.format(fields['message']))

    @classmethod
    def tearDownClass(cls):
        if cls.use_cache and not os.environ.get('INTELMQ_SKIP_REDIS'):
            cls.cache.flushdb()

    def get_input_queue(self):
        """Returns the input queue of this bot which can be filled
           with fixture data in setUp()"""
        if self.pipe:
            return self.pipe.state["%s-input" % self.bot_id]
        else:
            return []

    def set_input_queue(self, seq):
        """Setter for the input queue of this bot"""
        self.pipe.state["%s-input" % self.bot_id] = [utils.encode(text) for
                                                     text in seq]

    input_queue = property(get_input_queue, set_input_queue)

    def get_output_queue(self, path="_default"):
        """Getter for items in the output queues of this bot. Use in TestCase scenarios
            If there is multiple queues in named queue group, we return all the items chained.
        """
        return [utils.decode(text) for text in chain(*[self.pipe.state[x] for x in self.pipe.destination_queues[path]])]
        # return [utils.decode(text) for text in self.pipe.state["%s-output" % self.bot_id]]

    def test_bot_name(self):
        """
        Test if Bot has a valid name.
        Must be CamelCase and end with CollectorBot etc.
        Test class name must be Test{botclassname}
        """
        counter = 0
        for type_name, type_match in self.bot_types.items():
            try:
                self.assertRegex(self.bot_name,
                                 r'\A[a-zA-Z0-9]+{}\Z'.format(type_match))
            except AssertionError:
                counter += 1
        if counter != len(self.bot_types) - 1:
            self.fail("Bot name {!r} does not match one of {!r}"
                      "".format(self.bot_name, list(self.bot_types.values())))

        self.assertEqual('Test{}'.format(self.bot_name),
                         self.__class__.__name__)

    def assertAnyLoglineEqual(self, message: str, levelname: str = "ERROR"):
        """
        Asserts if any logline matches a specific requirement.

        Parameters:
            message: Message text which is compared
            type: Type of logline which is asserted

        Raises:
            ValueError: if logline message has not been found
        """

        self.assertIsNotNone(self.loglines)
        for logline in self.loglines:
            fields = utils.parse_logline(logline)

            if levelname == fields["log_level"] and message == fields["message"]:
                return
        else:
            raise ValueError('Logline with level {!r} and message {!r} not found'
                             ''.format(levelname, message))

    def assertLoglineEqual(self, line_no: int, message: str, levelname: str = "ERROR"):
        """
        Asserts if a logline matches a specific requirement.

        Parameters:
            line_no: Number of the logline which is asserted
            message: Message text which is compared
            levelname: Log level of logline which is asserted
        """

        self.assertIsNotNone(self.loglines)
        logline = self.loglines[line_no]
        fields = utils.parse_logline(logline)

        self.assertEqual(self.bot_id, fields["bot_id"],
                         "bot_id %s didn't match %s"
                         "".format(self.bot_id, fields["bot_id"]))

        self.assertEqual(levelname, fields["log_level"])
        self.assertEqual(message, fields["message"])

    def assertLoglineMatches(self, line_no: int, pattern: str, levelname: str = "ERROR"):
        """
        Asserts if a logline matches a specific requirement.

        Parameters:
            line_no: Number of the logline which is asserted
            pattern: Message text which is compared
            type: Type of logline which is asserted
        """

        self.assertIsNotNone(self.loglines)
        logline = self.loglines[line_no]
        fields = utils.parse_logline(logline)

        self.assertEqual(self.bot_id, fields["bot_id"],
                         "bot_id %s didn't match %s"
                         "".format(self.bot_id, fields["bot_id"]))

        self.assertEqual(levelname, fields["log_level"])
        self.assertRegex(fields["message"], pattern)

    def assertLogMatches(self, pattern: str, levelname: str = "ERROR"):
        """
        Asserts if any logline matches a specific requirement.

        Parameters:
            pattern: Message text which is compared
            type: Type of logline which is asserted
        """

        self.assertIsNotNone(self.loglines)
        for logline in self.loglines:
            fields = utils.parse_logline(logline)

            #  Exception tracebacks
            if isinstance(fields, str):
                if levelname == "ERROR" and re.match(pattern, fields):
                    break
            elif levelname == fields["log_level"] and re.match(pattern, fields["message"]):
                break
        else:
            raise ValueError('No matching logline found.')

    def assertRegexpMatchesLog(self, pattern):
        """Asserts that pattern matches against log. """

        self.assertIsNotNone(self.loglines_buffer)
        self.assertRegex(self.loglines_buffer, pattern)

    def assertNotRegexpMatchesLog(self, pattern):
        """Asserts that pattern doesn't match against log."""

        self.assertIsNotNone(self.loglines_buffer)
        self.assertNotRegex(self.loglines_buffer, pattern)

    def assertOutputQueueLen(self, queue_len=0, path="_default"):
        """
        Asserts that the output queue has the expected length.
        """
        self.assertEqual(len(self.get_output_queue(path=path)), queue_len)

    def assertMessageEqual(self, queue_pos, expected_msg, path="_default"):
        """
        Asserts that the given expected_message is
        contained in the generated event with
        given queue position.
        """
        event = self.get_output_queue(path=path)[queue_pos]
        self.assertIsInstance(event, str)

        event_dict = json.loads(event)
        if isinstance(expected_msg, (message.Event, message.Report)):
            expected = expected_msg.to_dict(with_type=True)
        else:
            expected = expected_msg.copy()
        if 'time.observation' in event_dict:
            del event_dict['time.observation']
        if 'time.observation' in expected:
            del expected['time.observation']

        self.assertDictEqual(expected, event_dict)

    def tearDown(self):
        """
        Check if the bot did consume all messages.
        """
        self.assertEqual(len(self.input_queue), 0)<|MERGE_RESOLUTION|>--- conflicted
+++ resolved
@@ -147,11 +147,7 @@
                                          'raw': 'Cg==',
                                          'feed.name': 'Test Feed',
                                          'time.observation': '2016-01-01T00:00:00+00:00'}
-<<<<<<< HEAD
-        elif cls.default_input_message == '' and cls.bot_type != 'collector':
-=======
         elif cls.bot_type != 'collector' and cls.default_input_message == '':
->>>>>>> 52be5486
             cls.default_input_message = {'__type': 'Event'}
         if type(cls.default_input_message) is dict:
             cls.default_input_message = \
