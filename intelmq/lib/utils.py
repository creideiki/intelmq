--- conflicted
+++ resolved
@@ -12,11 +12,8 @@
 parse_logline
 """
 import base64
-<<<<<<< HEAD
+import collections
 import gzip
-=======
-import collections
->>>>>>> 46bdab07
 import io
 import json
 import logging
