--- conflicted
+++ resolved
@@ -1534,15 +1534,9 @@
             try:
                 retval, defaults_new, runtime_new = getattr(upgrades, function)(defaults, runtime, dry_run)
                 # Handle changed configurations
-<<<<<<< HEAD
-                    if retval is True and not dry_run:
-                        utils.write_configuration(DEFAULTS_CONF_FILE, defaults_new)
-                        utils.write_configuration(RUNTIME_CONF_FILE, runtime_new)
-=======
                 if retval is True and not dry_run:
                     utils.write_configuration(DEFAULTS_CONF_FILE, defaults_new)
                     utils.write_configuration(RUNTIME_CONF_FILE, runtime_new)
->>>>>>> d286974f
             except Exception:
                 self.logger.exception('Upgrade %r failed, please report this bug '
                                       'with the shown traceback.',
