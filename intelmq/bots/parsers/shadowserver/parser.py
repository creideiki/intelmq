--- conflicted
+++ resolved
@@ -134,16 +134,10 @@
                 else:
                     try:
                         value = conv_func(raw_value)
-<<<<<<< HEAD
                     except Exception:
-                        self.logger.error('Could not convert shadowkey: "{}", ' +
-                                          'value: "{}" via conversion function {}.'.format(shadowkey, raw_value, repr(conv_func)))
-=======
-                    except:
                         self.logger.error('Could not convert shadowkey: %r, '
                                           'value: %r via conversion function %r.',
                                           shadowkey, raw_value, conv_func)
->>>>>>> f6163f10
                         value = None
                         # """ fail early and often in this case. We want to be able to convert everything """
                         # self.stop()
