# -*- coding: utf-8 -*-
"""
Copyright (C) 2016 by Bundesamt für Sicherheit in der Informationstechnik

Software engineering by Intevation GmbH

This is a configuration File for the shadowserver parser

Mappings are "straight forward" each mapping is a dict
of at least three keys:

1. required fields:
   the parser will work this keys first.
2. optional fields:
   the parser will try to interpret these values.
   if it fails, the value is written to the extra field
3. constant fields:
   Some information about an event may not be explicitly stated in a
   feed because it is implicit in the nature of the feed. For instance
   a feed that is exclusively about HTTP may not have a field for the
   protocol because it's always TCP.

The first value is the IntelMQ key,
the second value is the row in the shadowserver csv.


Reference material:
    * when setting the classification.* fields, please use the taxonomy from
      [eCSIRT II](https://www.trusted-introducer.org/Incident-Classification-Taxonomy.pdf)
      Also to be found on the
      [ENISA page](https://www.enisa.europa.eu/topics/csirt-cert-services/community-projects/existing-taxonomies)
    * please respect the Data harmonization ontology: https://github.com/certtools/intelmq/blob/master/docs/Data-Harmonization.md


TODOs:
    There is a bunch of inline todos.
    Most of them show lines of code were the mapping  has to be validated

    @ Check-Implementation Tags for parser configs.
    dmth thinks it's not sufficient. Some CERT-Expertise is needed to
    check if the mappings are correct.

"""
import intelmq.lib.harmonization as harmonization


def get_feed(feedname):
    # TODO should this be case insensitive?
    feed_idx = {
        "Accessible-CWMP": accessible_cwmp,
        "Accessible-RDP": accessible_rdp,
        "Accessible-Telnet": accessible_telnet,
        "Blacklisted-IP": blacklisted_ip,
        "Botnet-Drone-Hadoop": botnet_drone_hadoop,
        "Compromised-Website": compromised_website,
        "DNS-open-resolvers": dns_open_resolvers,
        "Microsoft-Sinkhole": microsoft_sinkhole,
        "NTP-Monitor": ntp_monitor,
        "NTP-Version": ntp_version,
        "Open-Chargen": open_chargen,
        "Open-Elasticsearch": open_elasticsearch,
        "Open-IPMI": open_ipmi,
        "Open-LDAP": open_ldap,
        "Open-mDNS": open_mdns,
        "Open-Memcached": open_memcached,
        "Open-MongoDB": open_mongodb,
        "Open-MSSQL": open_mssql,
        "Open-NATPMP": open_natpmp,
        "Open-NetBIOS": open_netbios,
        "Open-Netis": open_netis,
        "Open-Portmapper": open_portmapper,
        "Open-QOTD": open_qotd,
        "Open-Redis": open_redis,
        "Open-SNMP": open_snmp,
        "Open-SSDP": open_ssdp,
        "Open-TFTP": open_tftp,
        "Open-XDMCP": open_xdmcp,
        "Sandbox-URL": sandbox_url,
        "Sinkhole-HTTP-Drone": sinkhole_http_drone,
        "Spam-URL": spam_url,
        "Ssl-Freak-Scan": ssl_freak_scan,  # Only differs in a few extra fields
        "Ssl-Scan": ssl_scan,  # a.k.a POODLE
        "Vulnerable-ISAKMP": vulnerable_isakmp,
<<<<<<< HEAD
=======
        "Accessible-RDP": accessible_rdp,
        "Open-mDNS": open_mdns,
        "Open-LDAP": open_ldap,
        "Blacklisted-IP": blacklisted_ip,
        "Accessible-Telnet": accessible_telnet,
        "Accessible-CWMP": accessible_cwmp,
        "Accessible-VNC": accessible_vnc,
>>>>>>> 30a79e4a
    }

    return feed_idx.get(feedname)


def add_UTC_to_timestamp(value):
    return value + ' UTC'


def convert_bool(value):
    if value.lower() in ('yes', 'true', 'enabled'):
        return True
    elif value.lower() in ('no', 'false', 'disabled'):
        return False


def validate_to_none(value):
    if not len(value) or value in ['0', 'unknown']:
        return None
    return value


def convert_int(value):
    """ Returns an int or None for empty strings. """
    if not value:
        return None
    else:
        return int(value)


def convert_float(value):
    """ Returns an float or None for empty strings. """
    if not value:
        return None
    else:
        return float(value)


def convert_hostname_and_url(value, row):
    """
    URLs are split into hostname and path, we can also guess the protocol here.
    but only guess if the protocol is in a set of known good values.
    """
    if row['application'] in ['http', 'https', 'irc']:
        if row['hostname'] and row['url']:
            url = row['url'] if row['url'].startswith('/') else '/' + row['url']
            return row['application'] + '://' + row['hostname'] + url

        elif row['hostname'] and not row['url']:
            return row['application'] + '://' + row['hostname']

    return value


def convert_httphost_and_url(value, row):
    """
    URLs are split into hostname and path, we can also guess the protocol here.
    """
    if row['http_host'] and row['url']:
        return 'http://' + row['http_host'] + row['url']
    return value


def invalidate_zero(value):
    """ Returns an int or None for empty strings or '0'. """
    if not value:
        return None
    elif int(value) != 0:
        return int(value)


# TODO this function is a wild guess...
def set_tor_node(value):
    if value:
        return True
    else:
        return None


def validate_ip(value):
    """Remove "invalid" IP."""
    if value == '0.0.0.0':
        return None
    if harmonization.IPAddress.is_valid(value, sanitize=True):
        return value


def validate_fqdn(value):
    if harmonization.FQDN.is_valid(value, sanitize=True):
        return value


# https://www.shadowserver.org/wiki/pmwiki.php/Services/Open-mDNS
open_mdns = {
    'required_fields': [
        ('time.source', 'timestamp', add_UTC_to_timestamp),
        ('source.ip', 'ip'),
        ('source.port', 'port'),
    ],
    'optional_fields': [
        ('source.reverse_dns', 'hostname'),
        # ('classification.identifier', 'tag'),  # This will be 'mdns' in constant fields
        ('source.asn', 'asn'),
        ('source.geolocation.cc', 'geo'),
        ('source.geolocation.region', 'region'),
        ('source.geolocation.city', 'city'),
        ('extra.', 'naics', invalidate_zero),
        ('extra.', 'sic', invalidate_zero),
        ('extra.', 'mdns_name', validate_to_none),
        ('extra.', 'mdns_ipv4', validate_to_none),
        ('extra.', 'mdns_ipv6', validate_to_none),
        ('extra.', 'services', validate_to_none),
        ('extra.', 'workstation_name', validate_to_none),
        ('extra.', 'workstation_ipv4', validate_to_none),
        ('extra.', 'workstation_ipv6', validate_to_none),
        ('extra.', 'workstation_info', validate_to_none),
        ('extra.', 'http_name', validate_to_none),
        ('extra.', 'http_ipv4', validate_to_none),
        ('extra.', 'http_ipv6', validate_to_none),
        ('extra.', 'http_ptr', validate_to_none),
        ('extra.', 'http_info', validate_to_none),
        ('extra.', 'http_target', validate_to_none),
        ('extra.', 'http_port', validate_to_none),
    ],
    'constant_fields': {
        'protocol.transport': 'udp',
        'protocol.application': 'mdns',
        'classification.type': 'vulnerable service',
        'classification.taxonomy': 'Vulnerable',
        'classification.identifier': 'openmdns',
    }
}

# https://www.shadowserver.org/wiki/pmwiki.php/Services/Open-Chargen
open_chargen = {
    'required_fields': [
        ('time.source', 'timestamp', add_UTC_to_timestamp),
        ('source.ip', 'ip'),
        ('source.port', 'port')
    ],
    'optional_fields': [
        ('protocol.transport', 'protocol'),
        ('source.reverse_dns', 'hostname'),
        ('source.asn', 'asn'),
        ('source.geolocation.cc', 'geo'),
        ('source.geolocation.region', 'region'),
        ('source.geolocation.city', 'city'),
        # Other known fields which will go into "extra"
        ('response_size', 'size', convert_int),
        ('extra.', 'naics', invalidate_zero),
        ('extra.', 'sic', invalidate_zero),
        # tag
        # sector
    ],
    'constant_fields': {
        'classification.type': 'vulnerable service',
        'classification.taxonomy': 'Vulnerable',
        'classification.identifier': 'openchargen',
        'protocol.application': 'chargen',
    },
}

# https://www.shadowserver.org/wiki/pmwiki.php/Services/Open-TFTP
open_tftp = {
    'required_fields': [
        ('time.source', 'timestamp', add_UTC_to_timestamp),
        ('source.ip', 'ip'),
        ('source.port', 'port')
    ],
    'optional_fields': [
        ('protocol.transport', 'protocol'),
        ('source.reverse_dns', 'hostname'),
        ('source.asn', 'asn'),
        ('source.geolocation.cc', 'geo'),
        ('source.geolocation.region', 'region'),
        ('source.geolocation.city', 'city'),
        # Other known fields which will go into "extra"
        ('extra.', 'size', convert_int),
        ('extra.', 'naics', invalidate_zero),
        ('extra.', 'sic', invalidate_zero),
        # tag
        # opcode
        # errocode
        # error
        # errormessage
    ],
    'constant_fields': {
        'classification.type': 'vulnerable service',
        'classification.taxonomy': 'Vulnerable',
        'classification.identifier': 'opentftp',
        'protocol.application': 'tftp',
    },
}

# https://www.shadowserver.org/wiki/pmwiki.php/Services/Sinkhole-HTTP-Drone
sinkhole_http_drone = {
    'required_fields': [
        ('time.source', 'timestamp', add_UTC_to_timestamp),
        ('source.ip', 'ip'),
        ('source.port', 'src_port')
    ],
    'optional_fields': [
        ('source.asn', 'asn'),
        ('source.geolocation.cc', 'geo'),
        ('malware.name', 'type'),
        ('source.tor_node', 'tor', set_tor_node),
        ('source.reverse_dns', 'hostname'),
        ('destination.port', 'dst_port'),
        ('destination.ip', 'dst_ip', validate_ip),
        ('destination.asn', 'dst_asn'),
        ('destination.geolocation.cc', 'dst_geo'),
        ('destination.fqdn', 'http_host'),
        # Other known fields which will go into "extra"
        ('user_agent', 'http_agent'),
        ('os.name', 'p0f_genre'),
        ('os.version', 'p0f_detail'),
        ('extra.', 'naics', invalidate_zero),
        ('extra.', 'sic', invalidate_zero),
        # http_referer
        # http_referer_ip
        # http_referer_asn
        # http_referer_geo
    ],
    'constant_fields': {
        # The feed does not include explicit information about the
        # protocol, but since it is about HTTP the protocol is always
        # tcp.
        'protocol.transport': 'tcp',
        'classification.type': 'botnet drone',
        'classification.taxonomy': 'Malicious Code',
        'classification.identifier': 'botnet',
    },
}

# https://www.shadowserver.org/wiki/pmwiki.php/Services/Microsoft-Sinkhole
# Format should be same as sinkhole-http-drone
microsoft_sinkhole = {
    'required_fields': [
        ('time.source', 'timestamp', add_UTC_to_timestamp),
        ('source.ip', 'ip'),
        ('source.port', 'src_port')
    ],
    'optional_fields': [
        ('source.asn', 'asn'),
        ('source.geolocation.cc', 'geo'),
        ('malware.name', 'type'),
        ('source.tor_node', 'tor', set_tor_node),
        ('source.reverse_dns', 'hostname'),
        ('destination.port', 'dst_port'),
        ('destination.ip', 'dst_ip', validate_ip),
        ('destination.fqdn', 'http_host'),
        ('destination.asn', 'dst_asn'),
        ('destination.geolocation.cc', 'dst_geo'),
        ('user_agent', 'http_agent'),
        ('os.name', 'p0f_genre'),
        ('os.version', 'p0f_detail'),
        ('destination.url', 'url', convert_httphost_and_url, True),
        # Other known fields which will go into "extra"
        ('extra.', 'naics', invalidate_zero),
        ('extra.', 'sic', invalidate_zero),
        ('extra.', 'http_referer', validate_to_none),
        # http_referer_ip
        # http_referer_asn
        # http_referer_geo
    ],
    'constant_fields': {
        'classification.type': 'botnet drone',
        'protocol.transport': 'tcp',
        'protocol.application': 'http',
        'classification.taxonomy': 'Malicious Code',
        'classification.identifier': 'botnet',
    },
}

# https://www.shadowserver.org/wiki/pmwiki.php/Services/Open-Redis
open_redis = {
    'required_fields': [
        ('time.source', 'timestamp', add_UTC_to_timestamp),
        ('source.ip', 'ip'),
        ('source.port', 'port')
    ],
    'optional_fields': [
        ('protocol.transport', 'protocol'),
        ('source.reverse_dns', 'hostname'),
        ('source.asn', 'asn'),
        ('source.geolocation.cc', 'geo'),
        ('source.geolocation.region', 'region'),
        ('source.geolocation.city', 'city'),
        # Other known fields which will go into "extra"
        ('extra.', 'naics', invalidate_zero),
        ('extra.', 'sic', invalidate_zero),
        # tag
        # version
        # git_sha1
        # git_dirty_flag
        # build_id
        # mode
        # os
        # architecture
        # multiplexing_api
        # gcc_version
        # process_id
        # run_id
        # uptime
        # connected_clients
        # sector
    ],
    'constant_fields': {
        'classification.type': 'vulnerable service',
        'classification.taxonomy': 'Vulnerable',
        'classification.identifier': 'openredis',
        'protocol.application': 'redis',
    },
}

# https://www.shadowserver.org/wiki/pmwiki.php/Services/Open-Portmapper
open_portmapper = {
    'required_fields': [
        ('time.source', 'timestamp', add_UTC_to_timestamp),
        ('source.ip', 'ip'),
        ('source.port', 'port')
    ],
    'optional_fields': [
        ('protocol.transport', 'protocol'),
        ('source.reverse_dns', 'hostname'),
        ('source.asn', 'asn'),
        ('source.geolocation.cc', 'geo'),
        ('source.geolocation.region', 'region'),
        ('source.geolocation.city', 'city'),
        # Other known fields which will go into "extra"
        ('extra.', 'naics', invalidate_zero),
        ('extra.', 'sic', invalidate_zero),
        # tag
        # programs
        # mountd_port
        # exports
        # sector
    ],
    'constant_fields': {
        'classification.type': 'vulnerable service',
        'classification.taxonomy': 'Vulnerable',
        'classification.identifier': 'openportmapper',
        'protocol.application': 'portmapper',
    },
}

# https://www.shadowserver.org/wiki/pmwiki.php/Services/Open-IPMI
open_ipmi = {
    'required_fields': [
        ('time.source', 'timestamp', add_UTC_to_timestamp),
        ('source.ip', 'ip'),
        ('source.port', 'port')
    ],
    'optional_fields': [
        ('source.reverse_dns', 'hostname'),
        ('source.asn', 'asn'),
        ('source.geolocation.cc', 'geo'),
        ('source.geolocation.region', 'region'),
        ('source.geolocation.city', 'city'),
        # Other known fields which will go into "extra"
        # ipmi_version
        ('extra.', 'none_auth', convert_bool),
        ('extra.', 'md2_auth', convert_bool),
        ('extra.', 'md5_auth', convert_bool),
        ('extra.', 'passkey_auth', convert_bool),
        ('extra.', 'oem_auth', convert_bool),
        # defaultkg
        ('extra.', 'permessage_auth', convert_bool),
        ('extra.', 'userlevel_auth', convert_bool),
        ('extra.', 'usernames', convert_bool),
        ('extra.', 'nulluser', convert_bool),
        ('extra.', 'anon_login', convert_bool),
        # error
        # deviceid
        # devicerev
        # firmwarerev
        # version
        # manufacturerid
        # manufacturername
        # productid
        # productname
    ],
    'constant_fields': {
        'classification.type': 'vulnerable service',
        'classification.taxonomy': 'Vulnerable',
        'classification.identifier': 'openipmi',
        'protocol.application': 'ipmi',
        'protocol.transport': 'udp',
    },
}


# https://www.shadowserver.org/wiki/pmwiki.php/Services/Open-QOTD
open_qotd = {
    'required_fields': [
        ('time.source', 'timestamp', add_UTC_to_timestamp),
        ('source.ip', 'ip'),
        ('source.port', 'port')
    ],
    'optional_fields': [
        ('protocol.transport', 'protocol'),
        ('source.reverse_dns', 'hostname'),
        ('source.asn', 'asn'),
        ('source.geolocation.cc', 'geo'),
        ('source.geolocation.region', 'region'),
        ('source.geolocation.city', 'city'),
        # Other known fields which will go into "extra"
        ('extra.', 'naics', invalidate_zero),
        ('extra.', 'sic', invalidate_zero),
        # tag
        # quote
        # sector
    ],
    'constant_fields': {
        'classification.type': 'vulnerable service',
        'classification.taxonomy': 'Vulnerable',
        'classification.identifier': 'openqotd',
        'protocol.application': 'qotd',
    },
}


# https://www.shadowserver.org/wiki/pmwiki.php/Services/Open-SSDP
open_ssdp = {
    'required_fields': [
        ('time.source', 'timestamp', add_UTC_to_timestamp),
        ('source.ip', 'ip'),
        ('source.port', 'port')
    ],
    'optional_fields': [
        ('protocol.transport', 'protocol'),
        ('source.reverse_dns', 'hostname'),
        ('source.asn', 'asn'),
        ('source.geolocation.cc', 'geo'),
        ('source.geolocation.region', 'region'),
        ('source.geolocation.city', 'city'),
        # Other known fields which will go into "extra"
        ('extra.', 'naics', invalidate_zero),
        ('extra.', 'sic', invalidate_zero),
        # tag
        # header
        # systime
        # cache_control
        # location
        # server
        # search_target
        # unique_service_name
        # host
        # nts
        # nt
        # sector
    ],
    'constant_fields': {
        'classification.type': 'vulnerable service',
        'classification.taxonomy': 'Vulnerable',
        'classification.identifier': 'openssdp',
        'protocol.application': 'ssdp',
    },
}

# https://www.shadowserver.org/wiki/pmwiki.php/Services/Open-SNMP
open_snmp = {
    'required_fields': [
        ('time.source', 'timestamp', add_UTC_to_timestamp),
        ('source.ip', 'ip'),
        ('source.port', 'port')
    ],
    'optional_fields': [
        ('protocol.transport', 'protocol'),
        ('source.reverse_dns', 'hostname'),
        ('source.asn', 'asn'),
        ('source.geolocation.cc', 'geo'),
        ('source.geolocation.region', 'region'),
        ('source.geolocation.city', 'city'),
        # Other known fields which will go into "extra"
        ('extra.', 'naics', invalidate_zero),
        ('extra.', 'sic', invalidate_zero),
        ('extra.', 'version', convert_int),
        # sysdesc
        # sysname
        # sector
    ],
    'constant_fields': {
        'classification.type': 'vulnerable service',
        'classification.taxonomy': 'Vulnerable',
        'protocol.application': 'snmp',
        'classification.identifier': 'opensnmp',
    },
}

# https://www.shadowserver.org/wiki/pmwiki.php/Services/Open-MSSQL
open_mssql = {
    'required_fields': [
        ('time.source', 'timestamp', add_UTC_to_timestamp),
        ('source.ip', 'ip'),
        ('source.port', 'port')  # TODO:  check if this is really the source.port!
    ],
    'optional_fields': [
        ('protocol.transport', 'protocol'),
        ('source.reverse_dns', 'hostname'),
        ('source.asn', 'asn'),
        ('source.geolocation.cc', 'geo'),
        ('source.geolocation.region', 'region'),
        ('source.geolocation.city', 'city'),
        ('source.local_hostname', 'server_name'),
        # Other known fields which will go into "extra"
        ('extra.', 'naics', invalidate_zero),
        ('extra.', 'sic', invalidate_zero),
        # tag
        # version
        # instance_name
        # tcp_port  # TODO:  is this the source.port?
        # named_pipe
        # response_lenght
        # sector
    ],
    'constant_fields': {
        'classification.type': 'vulnerable service',
        'classification.taxonomy': 'Vulnerable',
        'classification.identifier': 'openmssql',
        'protocol.application': 'mssql',
    },
}

# https://www.shadowserver.org/wiki/pmwiki.php/Services/Open-MongoDB
open_mongodb = {
    'required_fields': [
        ('time.source', 'timestamp', add_UTC_to_timestamp),
        ('source.ip', 'ip'),
        ('source.port', 'port')
    ],
    'optional_fields': [
        ('protocol.transport', 'protocol'),
        ('source.reverse_dns', 'hostname'),
        ('source.asn', 'asn'),
        ('source.geolocation.cc', 'geo'),
        ('source.geolocation.region', 'region'),
        ('source.geolocation.city', 'city'),
        # Other known fields which will go into "extra"
        ('extra.', 'naics', invalidate_zero),
        ('extra.', 'sic', invalidate_zero),
        # tag
        # version
        # gitversion
        # sysinfo
        # opensslversion
        # allocator
        # javascriptengine
        # bits
        # maxbsonobjectsize
        # ok
        # visible_databases
        # sector
    ],
    'constant_fields': {
        'classification.type': 'vulnerable service',
        'classification.taxonomy': 'Vulnerable',
        'classification.identifier': 'openmongodb',
        'protocol.application': 'mongodb',
    },
}

# https://www.shadowserver.org/wiki/pmwiki.php/Services/Open-NetBIOS
open_netbios = {
    'required_fields': [
        ('time.source', 'timestamp', add_UTC_to_timestamp),
        ('source.ip', 'ip'),
        ('source.port', 'port')
    ],
    'optional_fields': [
        ('protocol.transport', 'protocol'),
        ('source.reverse_dns', 'hostname'),
        ('source.asn', 'asn'),
        ('source.geolocation.cc', 'geo'),
        ('source.geolocation.region', 'region'),
        ('source.geolocation.city', 'city'),
        ('source.account', 'username'),
        # --- moving this to extra: ('source.local_hostname', 'machine_name'),
        # Other known fields which will go into "extra"
        # tag
        # mac_address
        # workgroup
    ],
    'constant_fields': {
        'classification.type': 'vulnerable service',
        'classification.taxonomy': 'Vulnerable',
        'classification.identifier': 'opennetbios',
        'protocol.application': 'netbios',
    },
}

# https://www.shadowserver.org/wiki/pmwiki.php/Services/Open-Elasticsearch
open_elasticsearch = {
    'required_fields': [
        ('time.source', 'timestamp', add_UTC_to_timestamp),
        ('source.ip', 'ip'),
        ('source.port', 'port')
    ],
    'optional_fields': [
        ('source.asn', 'asn'),
        ('source.geolocation.cc', 'geo'),
        ('source.geolocation.region', 'region'),
        ('source.geolocation.city', 'city'),
        ('protocol.transport', 'protocol'),
        ('source.reverse_dns', 'hostname'),
        # Other known fields which will go into "extra"
        ('extra.', 'naics', invalidate_zero),
        ('extra.', 'sic', invalidate_zero),
        ('extra.', 'status', convert_int),
        ('extra.', 'build_snapshot', convert_bool),
        # version
        # ok
        # name
        # cluster_name
        # build_hash
        # build_timestamp
        # build_snapshot
        # lucene_version
        # tagline

    ],
    'constant_fields': {
        'classification.type': 'vulnerable service',
        'classification.taxonomy': 'Vulnerable',
        'classification.identifier': 'openelasticsearch',
        'protocol.application': 'elasticsearch',
    },
}

# https://www.shadowserver.org/wiki/pmwiki.php/Services/DNS-open-resolvers
dns_open_resolvers = {
    'required_fields': [
        ('time.source', 'timestamp', add_UTC_to_timestamp),
        ('source.ip', 'ip'),
        ('source.port', 'port')
    ],
    'optional_fields': [
        ('protocol.transport', 'protocol'),
        ('source.reverse_dns', 'hostname'),
        ('source.asn', 'asn'),
        ('source.geolocation.cc', 'geo'),
        ('source.geolocation.region', 'region'),
        ('source.geolocation.city', 'city'),
        ('os.name', 'p0f_genre'),
        ('os.version', 'p0f_detail'),
        # Other known fields which will go into "extra"
        # min_amplification
        # dns_version
    ],
    'constant_fields': {
        'classification.type': 'vulnerable service',
        'classification.taxonomy': 'Vulnerable',
        'classification.identifier': 'opendns',
        'protocol.application': 'dns',
    },
}

# https://www.shadowserver.org/wiki/pmwiki.php/Services/NTP-Monitor
ntp_monitor = {
    'required_fields': [
        ('time.source', 'timestamp', add_UTC_to_timestamp),
        ('source.ip', 'ip'),
        ('source.port', 'port')
    ],
    'optional_fields': [
        ('protocol.transport', 'protocol'),
        ('source.reverse_dns', 'hostname'),  # TODO
        ('source.asn', 'asn'),
        ('source.geolocation.cc', 'geo'),
        ('source.geolocation.region', 'region'),
        ('source.geolocation.city', 'city'),
    ],
    'constant_fields': {
        'classification.type': 'vulnerable service',
        'classification.taxonomy': 'Vulnerable',
        'classification.identifier': 'openntp',
        'protocol.application': 'ntp',
    },
}

# https://www.shadowserver.org/wiki/pmwiki.php/Services/Ssl-Freak-Scan
ssl_freak_scan = {
    'required_fields': [
        ('time.source', 'timestamp', add_UTC_to_timestamp),
        ('source.ip', 'ip'),
        ('source.port', 'port')
    ],
    'optional_fields': [
        ('source.reverse_dns', 'hostname'),
        ('source.asn', 'asn'),
        ('source.geolocation.cc', 'geo'),
        ('source.geolocation.region', 'region'),
        ('source.geolocation.city', 'city'),
    ],
    'constant_fields': {
        'classification.type': 'vulnerable service',
        'classification.taxonomy': 'Vulnerable',
        'classification.identifier': 'SSL-FREAK',
        'protocol.application': 'https',
    },
}


# https://www.shadowserver.org/wiki/pmwiki.php/Services/Ssl-Scan
ssl_scan = {
    'required_fields': [
        ('time.source', 'timestamp', add_UTC_to_timestamp),
        ('source.ip', 'ip'),
        ('source.port', 'port')
    ],
    'optional_fields': [
        ('source.reverse_dns', 'hostname'),
        ('source.asn', 'asn'),
        ('source.geolocation.cc', 'geo'),
        ('source.geolocation.region', 'region'),
        ('source.geolocation.city', 'city'),
    ],
    'constant_fields': {
        'classification.type': 'vulnerable service',
        'classification.taxonomy': 'Vulnerable',
        'classification.identifier': 'SSL-Poodle',
        'protocol.application': 'https',
    },
}

# https://www.shadowserver.org/wiki/pmwiki.php/Services/Open-Memcached
open_memcached = {
    'required_fields': [
        ('time.source', 'timestamp', add_UTC_to_timestamp),
        ('source.ip', 'ip'),
        ('source.port', 'port')
    ],
    'optional_fields': [
        ('protocol.transport', 'protocol'),
        ('source.reverse_dns', 'hostname'),  # TODO
        ('source.asn', 'asn'),
        ('source.geolocation.cc', 'geo'),
        ('source.geolocation.region', 'region'),
        ('source.geolocation.city', 'city'),
    ],
    'constant_fields': {
        'classification.type': 'vulnerable service',
        'classification.taxonomy': 'Vulnerable',
        'classification.identifier': 'openmemcached',
        'protocol.application': 'memcached',
    },
}

# https://www.shadowserver.org/wiki/pmwiki.php/Services/Botnet-Drone-Hadoop
botnet_drone_hadoop = {
    'required_fields': [
        ('time.source', 'timestamp', add_UTC_to_timestamp),
        ('source.ip', 'ip'),
        ('source.port', 'port')
    ],
    'optional_fields': [
        ('destination.asn', 'cc_asn'),
        ('destination.geolocation.cc', 'cc_geo'),
        ('destination.ip', 'cc_ip', validate_ip),
        ('destination.port', 'cc_port'),
        ('destination.fqdn', 'cc_dns'),
        ('destination.url', 'url', convert_hostname_and_url, True),
        ('malware.name', 'infection'),
        ('protocol.application', 'application'),
        ('protocol.transport', 'type'),
        ('source.asn', 'asn'),
        ('source.geolocation.cc', 'geo'),
        ('source.geolocation.region', 'region'),
        ('source.geolocation.city', 'city'),
        ('source.reverse_dns', 'hostname'),
        # Other known fields which will go into "extra"
        ('connection_count', 'count', convert_int),
        ('user_agent', 'agent'),
        ('os.name', 'p0f_genre'),
        ('os.version', 'p0f_detail'),
        ('extra.', 'naics', invalidate_zero),
        ('extra.', 'sic', invalidate_zero),
    ],
    'constant_fields': {
        'classification.type': 'botnet drone',
        'classification.taxonomy': 'Malicious Code',
        'classification.identifier': 'botnet',
    },
}

# https://www.shadowserver.org/wiki/pmwiki.php/Services/Open-XDMCP
open_xdmcp = {
    'required_fields': [
        ('time.source', 'timestamp', add_UTC_to_timestamp),
        ('source.ip', 'ip'),
        ('source.port', 'port')
    ],
    'optional_fields': [
        ('protocol.transport', 'protocol'),
        ('source.reverse_dns', 'hostname'),
        ('source.asn', 'asn'),
        ('source.geolocation.cc', 'geo'),
        ('source.geolocation.region', 'region'),
        ('source.geolocation.city', 'city'),
        # Other known fields which will go into "extra"
        ('extra.', 'naics', invalidate_zero),
        ('extra.', 'sic', invalidate_zero),
        ('extra.', 'opcode'),
        ('extra.', 'reported_hostname'),
        ('extra.', 'status'),
    ],
    'constant_fields': {
        'classification.type': 'vulnerable service',
        'classification.taxonomy': 'Vulnerable',
        'protocol.application': 'xdmcp',
        # 'feed.url': 'https://www.shadowserver.org/wiki/pmwiki.php/Services/Open-XDMCP',
        'classification.identifier': 'openxdmcp',
    },
}

# https://www.shadowserver.org/wiki/pmwiki.php/Services/Compromised-Website
compromised_website = {
    'required_fields': [
        ('time.source', 'timestamp', add_UTC_to_timestamp),
        ('source.ip', 'ip'),
        ('source.port', 'port')
    ],
    'optional_fields': [
        ('source.reverse_dns', 'hostname'),
        ('malware.name', 'tag'),
        ('protocol.application', 'application'),
        ('source.asn', 'asn'),
        ('source.geolocation.cc', 'geo'),
        ('source.geolocation.region', 'region'),
        ('source.geolocation.city', 'city'),
        ('source.url', 'url', convert_hostname_and_url, True),
        ('source.fqdn', 'http_host', validate_fqdn),
        ('event_description.text', 'category'),
        ('extra.', 'system', validate_to_none),
        ('extra.', 'detected_since', validate_to_none),
        ('extra.', 'server', validate_to_none),
    ],
    'constant_fields': {
        'classification.type': 'compromised',
        'classification.identifier': 'compromised-website',
    },
}

# https://www.shadowserver.org/wiki/pmwiki.php/Services/Open-NATPMP
open_natpmp = {
    'required_fields': [
        ('time.source', 'timestamp', add_UTC_to_timestamp),
        ('source.ip', 'ip'),
        ('source.port', 'port')
    ],
    'optional_fields': [
        ('protocol.transport', 'protocol'),
        ('source.reverse_dns', 'hostname'),
        ('source.asn', 'asn'),
        ('source.geolocation.cc', 'geo'),
        ('source.geolocation.region', 'region'),
        ('source.geolocation.city', 'city'),
        ('extra.', 'naics', invalidate_zero),
        ('extra.', 'sic', invalidate_zero),
        ('extra.', 'version', validate_to_none),
        ('extra.', 'opcode', validate_to_none),
        ('extra.', 'uptime', validate_to_none),
        ('extra.', 'external_ip', validate_ip),
    ],
    'constant_fields': {
        'classification.type': 'vulnerable service',
        'classification.identifier': 'opennatpmp',
        'protocol.application': 'nat-pmp',
    },
}

# https://www.shadowserver.org/wiki/pmwiki.php/Services/Netis-Router
open_netis = {
    'required_fields': [
        ('time.source', 'timestamp', add_UTC_to_timestamp),
        ('source.ip', 'ip'),
        ('source.port', 'port')
    ],
    'optional_fields': [
        ('source.reverse_dns', 'hostname'),
        ('event_description.text', 'tag'),
        ('extra.', 'response', validate_to_none),
        ('source.asn', 'asn'),
        ('source.geolocation.cc', 'geo'),
        ('source.geolocation.region', 'region'),
        ('source.geolocation.city', 'city'),
    ],
    'constant_fields': {
        'protocol.transport': 'udp',
        'classification.type': 'vulnerable service',
        'classification.identifier': 'opennetis',
    },
}

# https://www.shadowserver.org/wiki/pmwiki.php/Services/NTP-Version
ntp_version = {
    'required_fields': [
        ('time.source', 'timestamp', add_UTC_to_timestamp),
        ('source.ip', 'ip'),
        ('source.port', 'port')
    ],
    'optional_fields': [
        ('protocol.transport', 'protocol'),
        ('source.reverse_dns', 'hostname'),
        ('source.asn', 'asn'),
        ('source.geolocation.cc', 'geo'),
        ('source.geolocation.region', 'region'),
        ('source.geolocation.city', 'city'),
        ('extra.', 'version', validate_to_none),
        ('extra.', 'clk_wander', convert_float),
        ('extra.', 'clock', validate_to_none),
        ('extra.', 'error', validate_to_none),
        ('extra.', 'frequency', convert_float),
        ('extra.', 'jitter', convert_float),
        ('extra.', 'leap', convert_int),
        ('extra.', 'mintc', validate_to_none),
        ('extra.', 'noise', convert_float),
        ('extra.', 'offset', convert_float),
        ('extra.', 'peer', convert_int),
        ('extra.', 'phase', convert_float),
        ('extra.', 'poll', convert_int),
        ('extra.', 'precision', convert_int),
        ('extra.', 'processor', validate_to_none),
        ('extra.', 'refid', validate_to_none),
        ('extra.', 'reftime', validate_to_none),
        ('extra.', 'rootdelay', convert_float),
        ('extra.', 'rootdispersion', convert_float),
        ('extra.', 'stability', convert_float),
        ('extra.', 'state', convert_int),
        ('extra.', 'stratum', convert_int),
        ('extra.', 'system', validate_to_none),
        ('extra.', 'tai', convert_int),
        ('extra.', 'tc', convert_int),
        ('extra.', 'naics', convert_int),
        ('extra.', 'sic', convert_int),
        ('extra.', 'sector', validate_to_none),
    ],
    'constant_fields': {
        'classification.type': 'vulnerable service',
        'classification.identifier': 'openntpversion',
        'protocol.application': 'ntp',
    },
}

# https://www.shadowserver.org/wiki/pmwiki.php/Services/Sandbox-URL
sandbox_url = {
    'required_fields': [
        ('time.source', 'timestamp', add_UTC_to_timestamp),
        ('source.ip', 'ip'),
    ],
    'optional_fields': [
        ('source.asn', 'asn'),
        ('source.geolocation.cc', 'geo'),
        ('malware.hash.md5', 'md5hash'),
        ('source.url', 'url'),
        ('extra.', 'user_agent', validate_to_none),
        ('source.fqdn', 'host', validate_fqdn),
        ('extra.', 'method', validate_to_none),
    ],
    'constant_fields': {
        'classification.type': 'malware',
        'classification.identifier': 'sandboxurl',
    },
}

# https://www.shadowserver.org/wiki/pmwiki.php/Services/Spam-URL
spam_url = {
    'required_fields': [
        ('time.source', 'timestamp', add_UTC_to_timestamp),
        ('source.ip', 'src'),
    ],
    'optional_fields': [
        ('source.url', 'url'),
        ('source.reverse_dns', 'host'),
        ('source.asn', 'asn'),
        ('source.geolocation.cc', 'geo'),
        ('source.geolocation.region', 'region'),
        ('source.geolocation.city', 'city'),
        ('extra.', 'subject', validate_to_none),
        ('extra.', 'ip', validate_to_none),
        ('extra.', 'src_asn', validate_to_none),
        ('extra.', 'src_geo', validate_to_none),
        ('extra.', 'src_region', validate_to_none),
        ('extra.', 'src_city', validate_to_none),
        ('extra.', 'sender', validate_to_none),
    ],
    'constant_fields': {
        'classification.type': 'spam',
        'classification.identifier': 'spamurl',
    },
}

# https://www.shadowserver.org/wiki/pmwiki.php/Services/Vulnerable-ISAKMP
vulnerable_isakmp = {
    'required_fields': [
        ('time.source', 'timestamp', add_UTC_to_timestamp),
        ('source.ip', 'ip'),
        ('source.port', 'port'),
    ],
    'optional_fields': [
        ('protocol.transport', 'protocol'),
        ('source.reverse_dns', 'hostname'),
        # ('classification.identifier', 'tag'),  # This will be 'openike' in constant fields
        ('source.asn', 'asn'),
        ('source.geolocation.cc', 'geo'),
        ('source.geolocation.region', 'region'),
        ('source.geolocation.city', 'city'),
        ('extra.', 'naics', invalidate_zero),
        ('extra.', 'sic', invalidate_zero),
        ('extra.', 'initiator_spi', validate_to_none),
        ('extra.', 'responder_spi', validate_to_none),
        ('extra.', 'next_payload', convert_int),
        ('extra.', 'exchange_type', convert_int),
        ('extra.', 'flags', convert_int),
        ('extra.', 'message_id'),
        ('extra.', 'next_payload2', convert_int),
        ('extra.', 'domain_of_interpretation', convert_int),
        ('extra.', 'protocol_id', convert_int),  # no data seen here yet
        ('extra.', 'spi_size', convert_int),
        ('extra.', 'notify_message_type', convert_int),
    ],
    'constant_fields': {
        'classification.type': 'vulnerable service',
        'classification.identifier': 'openike',
    }
}

# https://www.shadowserver.org/wiki/pmwiki.php/Services/Accessible-RDP
accessible_rdp = {
    'required_fields': [
        ('time.source', 'timestamp', add_UTC_to_timestamp),
        ('source.ip', 'ip'),
        ('source.port', 'port'),
    ],
    'optional_fields': [
        ('source.reverse_dns', 'hostname'),
        # ('classification.identifier', 'tag'),  # This will be 'openrdp' in constant fields
        ('extra.', 'handshake', validate_to_none),
        ('source.asn', 'asn'),
        ('source.geolocation.cc', 'geo'),
        ('source.geolocation.region', 'region'),
        ('source.geolocation.city', 'city'),
        ('extra.', 'rdp_protocol', validate_to_none),
        ('extra.', 'cert_length', invalidate_zero),
        ('extra.', 'subject_common_name', validate_to_none),
        ('extra.', 'issuer_common_name', validate_to_none),
        ('extra.', 'cert_issue_date', validate_to_none),
        ('extra.', 'cert_expiration_date', validate_to_none),
        ('extra.', 'sha1_fingerprint', validate_to_none),
        ('extra.', 'cert_serial_number', validate_to_none),
        ('extra.', 'ssl_version', invalidate_zero),
        ('extra.', 'signature_algorithm', validate_to_none),
        ('extra.', 'key_algorithm', validate_to_none),
        ('extra.', 'sha256_fingerprint', validate_to_none),
        ('extra.', 'sha512_fingerprint', validate_to_none),
        ('extra.', 'md5_fingerprint', validate_to_none),
        ('extra.', 'naics', invalidate_zero),
        ('extra.', 'sic', invalidate_zero),
        ('extra.', 'sector', validate_to_none),
    ],
    'constant_fields': {
        'protocol.transport': 'tcp',
        'protocol.application': 'rdp',
        'classification.type': 'vulnerable service',
        'classification.identifier': 'openrdp',
    },
}

# https://www.shadowserver.org/wiki/pmwiki.php/Services/Open-LDAP
open_ldap = {
    'required_fields': [
        ('time.source', 'timestamp', add_UTC_to_timestamp),
        ('source.ip', 'ip'),
        ('source.port', 'port'),
    ],
    'optional_fields': [
        ('protocol.transport', 'protocol'),
        ('source.reverse_dns', 'hostname'),
        # ('classification.identifier', 'tag'),  # This will be 'openldap' in constant fields
        ('source.asn', 'asn'),
        ('source.geolocation.cc', 'geo'),
        ('source.geolocation.region', 'region'),
        ('source.geolocation.city', 'city'),
        ('extra.', 'naics', invalidate_zero),
        ('extra.', 'sic', invalidate_zero),
        ('extra.', 'size', validate_to_none),
        ('extra.', 'configuration_naming_context', validate_to_none),
        ('extra.', 'current_time', validate_to_none),
        ('extra.', 'default_naming_context', validate_to_none),
        ('source.local_hostname', 'dns_host_name'),
        ('extra.', 'domain_controller_functionality', convert_int),
        ('extra.', 'domain_functionality', convert_int),
        ('extra.', 'ds_service_name', validate_to_none),
        ('extra.', 'forest_functionality', convert_int),
        ('extra.', 'highest_committed_usn', convert_int),
        ('extra.', 'is_global_catalog_ready', convert_bool),
        ('extra.', 'is_synchronized', convert_bool),
        ('extra.', 'ldap_service_name', validate_to_none),
        ('extra.', 'naming_contexts', validate_to_none),
        ('extra.', 'root_domain_naming_context', validate_to_none),
        ('extra.', 'schema_naming_context', validate_to_none),
        ('extra.', 'server_name', validate_to_none),
        ('extra.', 'subschema_subentry', validate_to_none),
        ('extra.', 'supported_capabilities', validate_to_none),
        ('extra.', 'supported_control', validate_to_none),
        ('extra.', 'supported_ldap_policies', validate_to_none),
        ('extra.', 'supported_ldap_version', validate_to_none),
        ('extra.', 'supported_sasl_mechanisms', validate_to_none),
    ],
    'constant_fields': {
        'protocol.application': 'ldap',
        'classification.type': 'vulnerable service',
        'classification.identifier': 'openldap',
    }
}

# https://www.shadowserver.org/wiki/pmwiki.php/Services/Blacklist
blacklisted_ip = {
    'required_fields': [
        ('time.source', 'timestamp', add_UTC_to_timestamp),
        ('source.ip', 'ip'),
    ],
    'optional_fields': [
        ('source.reverse_dns', 'hostname'),
        ('extra.', 'source', validate_to_none),
        ('extra.', 'reason', validate_to_none),
        ('source.asn', 'asn'),
        ('source.geolocation.cc', 'geo'),
        ('source.geolocation.region', 'region'),
        ('source.geolocation.city', 'city'),
        ('extra.', 'naics', invalidate_zero),
        ('extra.', 'sic', invalidate_zero),
        ('extra.', 'sector', validate_to_none),
    ],
    'constant_fields': {
        'classification.type': 'blacklist',
        'classification.identifier': 'blacklisted',
    }
}


accessible_telnet = {
    'required_fields': [
        ('time.source', 'timestamp', add_UTC_to_timestamp),
        ('source.ip', 'ip'),
        ('source.port', 'port'),
    ],
    'optional_fields': [
        ('source.reverse_dns', 'hostname'),
        # 'tag' will always be 'telnet', so it's inside constant fields as 'protocol.application'
        ('source.asn', 'asn'),
        ('source.geolocation.cc', 'geo'),
        ('source.geolocation.region', 'region'),
        ('source.geolocation.city', 'city'),
        ('extra.', 'naics', invalidate_zero),
        ('extra.', 'sic', invalidate_zero),
        ('extra.', 'banner', validate_to_none),
    ],
    'constant_fields': {
        'protocol.transport': 'tcp',
        'protocol.application': 'telnet',
        'classification.type': 'vulnerable service',
        'classification.identifier': 'opentelnet',
    }
}


accessible_cwmp = {
    'required_fields': [
        ('time.source', 'timestamp', add_UTC_to_timestamp),
        ('source.ip', 'ip'),
        ('source.port', 'port'),
    ],
    'optional_fields': [
        ('protocol.transport', 'protocol'),
        ('source.reverse_dns', 'hostname'),
        # 'tag' will always be 'cwmp', so it's inside constant fields as 'protocol.application'
        ('source.asn', 'asn'),
        ('source.geolocation.cc', 'geo'),
        ('source.geolocation.region', 'region'),
        ('source.geolocation.city', 'city'),
        ('extra.', 'naics', invalidate_zero),
        ('extra.', 'sic', invalidate_zero),
        ('extra.', 'http', validate_to_none),
        ('extra.', 'http_code', invalidate_zero),
        ('extra.', 'http_reason', validate_to_none),
        ('extra.', 'content_type', validate_to_none),
        ('extra.', 'connection', validate_to_none),
        ('extra.', 'www_authenticate', validate_to_none),
        ('extra.', 'set_cookie', validate_to_none),
        ('extra.', 'server', validate_to_none),
        ('extra.', 'content_length', convert_int),
        ('extra.', 'transfer_encoding', validate_to_none),
        ('extra.', 'date', validate_to_none),
    ],
    'constant_fields': {
        'protocol.application': 'cwmp',
        'classification.type': 'vulnerable service',
        'classification.identifier': 'opencwmp',
    }
}

accessible_vnc = {
    'required_fields': [
        ('time.source', 'timestamp', add_UTC_to_timestamp),
        ('source.ip', 'ip'),
        ('source.port', 'port'),
    ],
    'optional_fields': [
        ('source.reverse_dns', 'hostname'),
        ('source.asn', 'asn'),
        ('source.geolocation.cc', 'geo'),
        ('source.geolocation.region', 'region'),
        ('source.geolocation.city', 'city'),
        ('extra.', 'naics', invalidate_zero),
        ('extra.', 'sic', invalidate_zero),
        ('extra.', 'banner', validate_to_none),
        ('extra.', 'product', validate_to_none),
    ],
    'constant_fields': {
        'protocol.transport': 'tcp',
        'protocol.application': 'vnc',
        'classification.type': 'vulnerable service',
        'classification.identifier': 'accessiblevnc',
    }
}<|MERGE_RESOLUTION|>--- conflicted
+++ resolved
@@ -50,6 +50,7 @@
         "Accessible-CWMP": accessible_cwmp,
         "Accessible-RDP": accessible_rdp,
         "Accessible-Telnet": accessible_telnet,
+        "Accessible-VNC": accessible_vnc,
         "Blacklisted-IP": blacklisted_ip,
         "Botnet-Drone-Hadoop": botnet_drone_hadoop,
         "Compromised-Website": compromised_website,
@@ -81,16 +82,6 @@
         "Ssl-Freak-Scan": ssl_freak_scan,  # Only differs in a few extra fields
         "Ssl-Scan": ssl_scan,  # a.k.a POODLE
         "Vulnerable-ISAKMP": vulnerable_isakmp,
-<<<<<<< HEAD
-=======
-        "Accessible-RDP": accessible_rdp,
-        "Open-mDNS": open_mdns,
-        "Open-LDAP": open_ldap,
-        "Blacklisted-IP": blacklisted_ip,
-        "Accessible-Telnet": accessible_telnet,
-        "Accessible-CWMP": accessible_cwmp,
-        "Accessible-VNC": accessible_vnc,
->>>>>>> 30a79e4a
     }
 
     return feed_idx.get(feedname)
