--- conflicted
+++ resolved
@@ -21,13 +21,10 @@
                                    None)
                            )
 
-<<<<<<< HEAD
-=======
         if not hasattr(self.parameters, 'overwrite'):
             self.logger.warning("Parameter 'overwrite' is not given, assuming 'True'. "
                                 "Please set it explicitly, default will change to "
                                 "'False' in version 3.0.0'.")
->>>>>>> 6843167d
         self.overwrite = getattr(self.parameters, 'overwrite', True)
 
     def process(self):
