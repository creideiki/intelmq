--- conflicted
+++ resolved
@@ -32,12 +32,9 @@
     "other": "other",
     "tor": "other",
     "leak": "information content security",
-<<<<<<< HEAD
     "infected system": "malicious code",
-=======
     'unauthorized-login': 'intrusions',
     'unauthorized-command': 'intrusions',
->>>>>>> 5696009d
 }
 
 
