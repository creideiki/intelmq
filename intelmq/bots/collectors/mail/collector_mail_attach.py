# -*- coding: utf-8 -*-
"""
In Version 0.9.5 the attachment filename is no longer surrounded by double quotes, see for the discussion:
https://github.com/certtools/intelmq/pull/1134
https://github.com/martinrusev/imbox/commit/7c6cc2fb5f7e39c1496d68f3d432eec19517bf8e#diff-1ae09572064c2e7c225de54ad5b49154
"""
import re
import zipfile

from intelmq.lib.bot import CollectorBot

try:
    import imbox
except ImportError:
    imbox = None


class MailAttachCollectorBot(CollectorBot):

    def init(self):
        if imbox is None:
            self.logger.error('Could not import imbox. Please install it.')
            self.stop()

    def process(self):
        self.logger.debug("Connecting to %s.", self.parameters.mail_host)
        mailbox = imbox.Imbox(self.parameters.mail_host,
                              self.parameters.mail_user,
                              self.parameters.mail_password,
                              self.parameters.mail_ssl)
        emails = mailbox.messages(folder=self.parameters.folder, unread=True,
                                  sent_to=getattr(self.parameters, "sent_to", None),
                                  sent_from=getattr(self.parameters, "sent_from", None))

        if emails:
            for uid, message in emails:

                if (self.parameters.subject_regex and
                        not re.search(self.parameters.subject_regex,
<<<<<<< HEAD
                                      re.sub("\r\n\s", " ", message.subject))):
                    self.logger.debug("Message with date %s skipped because subject %r does not match.",
                                      message.date, message.subject)
=======
                                      re.sub(r"\r\n\s", " ", message.subject))):
>>>>>>> 7ea16c9f
                    continue

                for attach in message.attachments:
                    if not attach:
                        continue

                    attach_filename = attach['filename']
                    if attach_filename.startswith('"'):  # for imbox versions older than 0.9.5, see also above
                        attach_filename = attach_filename[1:-1]

                    if re.search(self.parameters.attach_regex, attach_filename):

                        self.logger.debug("Found suitable attachment %s.", attach_filename)

                        if self.parameters.attach_unzip:
                            zipped = zipfile.ZipFile(attach['content'])
                            raw_report = zipped.read(zipped.namelist()[0])
                        else:
                            raw_report = attach['content'].read()

                        report = self.new_report()
                        report.add("raw", raw_report)

                        self.send_message(report)

                        # Only mark read if message relevant to this instance,
                        # so other instances watching this mailbox will still
                        # check it.
                        mailbox.mark_seen(uid)
                self.logger.debug("Email report read.")
        else:
            self.logger.debug("No unread mails to check.")
        mailbox.logout()


BOT = MailAttachCollectorBot<|MERGE_RESOLUTION|>--- conflicted
+++ resolved
@@ -37,13 +37,9 @@
 
                 if (self.parameters.subject_regex and
                         not re.search(self.parameters.subject_regex,
-<<<<<<< HEAD
-                                      re.sub("\r\n\s", " ", message.subject))):
+                                      re.sub(r"\r\n\s", " ", message.subject))):
                     self.logger.debug("Message with date %s skipped because subject %r does not match.",
                                       message.date, message.subject)
-=======
-                                      re.sub(r"\r\n\s", " ", message.subject))):
->>>>>>> 7ea16c9f
                     continue
 
                 for attach in message.attachments:
