# -*- coding: utf-8 -*-

import re
<<<<<<< HEAD
import sys
import io
=======

import requests

from intelmq.lib.bot import CollectorBot
>>>>>>> 67e7705a

try:
    import imbox
except ImportError:
    imbox = None
<<<<<<< HEAD
import requests

from intelmq.lib.bot import CollectorBot
from intelmq.lib.message import Report
from intelmq.lib.splitreports import generate_reports


=======
>>>>>>> 67e7705a


class MailURLCollectorBot(CollectorBot):

    def init(self):
        if imbox is None:
            self.logger.error('Could not import imbox. Please install it.')
            self.stop()

        # Build request
        self.set_request_parameters()

    def process(self):
        mailbox = imbox.Imbox(self.parameters.mail_host,
                              self.parameters.mail_user,
                              self.parameters.mail_password,
                              self.parameters.mail_ssl)
        emails = mailbox.messages(folder=self.parameters.folder, unread=True)

        if emails:
            for uid, message in emails:

                if (self.parameters.subject_regex and
                        not re.search(self.parameters.subject_regex,
                                      re.sub("\r\n\s", " ", message.subject))):
                    continue

                for body in message.body['plain']:
                    match = re.search(self.parameters.url_regex, str(body))
                    if match:
                        url = match.group()
                        # strip leading and trailing spaces, newlines and
                        # carriage returns
                        url = url.strip()

                        self.logger.info("Downloading report from %r." % url)
                        resp = requests.get(url=url,
                                            auth=self.auth, proxies=self.proxy,
                                            headers=self.http_header,
                                            verify=self.http_verify_cert,
                                            cert=self.ssl_client_cert)

                        if resp.status_code // 100 != 2:
                            raise ValueError('HTTP response status code was {}.'
                                             ''.format(resp.status_code))

                        self.logger.info("Report downloaded.")

<<<<<<< HEAD
                        template = Report()

                        for report in generate_reports(template, io.BytesIO(resp.content), self.parameters.chunk_size,
                                                       self.parameters.chunk_replicate_header):
                            self.send_message(report)
=======
                        report = self.new_report()
                        report.add("raw", resp.content)
                        self.send_message(report)
>>>>>>> 67e7705a

                        # Only mark read if message relevant to this instance,
                        # so other instances watching this mailbox will still
                        # check it.
                        mailbox.mark_seen(uid)
                self.logger.info("Email report read.")
        mailbox.logout()


BOT = MailURLCollectorBot<|MERGE_RESOLUTION|>--- conflicted
+++ resolved
@@ -1,30 +1,19 @@
 # -*- coding: utf-8 -*-
 
 import re
-<<<<<<< HEAD
-import sys
 import io
-=======
-
 import requests
-
-from intelmq.lib.bot import CollectorBot
->>>>>>> 67e7705a
 
 try:
     import imbox
 except ImportError:
     imbox = None
-<<<<<<< HEAD
-import requests
 
 from intelmq.lib.bot import CollectorBot
 from intelmq.lib.message import Report
 from intelmq.lib.splitreports import generate_reports
 
 
-=======
->>>>>>> 67e7705a
 
 
 class MailURLCollectorBot(CollectorBot):
@@ -73,17 +62,11 @@
 
                         self.logger.info("Report downloaded.")
 
-<<<<<<< HEAD
                         template = Report()
 
                         for report in generate_reports(template, io.BytesIO(resp.content), self.parameters.chunk_size,
                                                        self.parameters.chunk_replicate_header):
                             self.send_message(report)
-=======
-                        report = self.new_report()
-                        report.add("raw", resp.content)
-                        self.send_message(report)
->>>>>>> 67e7705a
 
                         # Only mark read if message relevant to this instance,
                         # so other instances watching this mailbox will still
