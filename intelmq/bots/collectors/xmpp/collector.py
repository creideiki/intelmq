--- conflicted
+++ resolved
@@ -23,17 +23,11 @@
 import sys
 
 from intelmq.lib.bot import Bot
-<<<<<<< HEAD
 from intelmq.lib.message import Report
-from sleekxmpp import ClientXMPP
-from sleekxmpp.exceptions import XMPPError
-=======
-from intelmq.bots.outputs.xmpp.output import XMPPBot
 try:
     import sleekxmpp
 except ImportError:
     sleekxmpp = None
->>>>>>> e29728f0
 
 
 class XMPPCollectorBot(Bot):
@@ -47,12 +41,8 @@
 
     def process(self):
         if self.xmpp is None:
-<<<<<<< HEAD
             self.xmpp = XMPPClientBot(self.parameters.xmpp_user + '@'
                                 + self.parameters.xmpp_server,
-=======
-            self.xmpp = sleekxmpp.XMPPBot(self.parameters.xmpp_user + '@' + self.parameters.xmpp_server,
->>>>>>> e29728f0
                                 self.parameters.xmpp_password,
                                 self.parameters.xmpp_room,
                                 self.parameters.xmpp_room_nick,
@@ -76,7 +66,6 @@
                         msg['from'])
         self.logger.info("XMPP Event received")
 
-<<<<<<< HEAD
         event = None
         raw_msg = None
 
@@ -101,7 +90,7 @@
             self.send_message(report)
 
 
-class XMPPClientBot(ClientXMPP):
+class XMPPClientBot(sleekxmpp.ClientXMPP):
 
     def __init__(self,
                 jid,
@@ -110,16 +99,8 @@
                 room_nick,
                 room_password,
                 logger):
-        ClientXMPP.__init__(self, jid, password)
+        sleekxmpp.ClientXMPP.__init__(self, jid, password)
 
-=======
-class XMPPOutputBot(sleekxmpp.ClientXMPP):
-
-    def __init__(self, jid, password, send_message, logger):
-        sleekxmpp.ClientXMPP.__init__(self, jid, password)
-        self.add_event_handler("session_start", self.session_start)
-        self.add_event_handler("message", self.message_logging)
->>>>>>> e29728f0
         self.logger = logger
         self.logger.info("XMPP connected")
         self.xmpp_room = room
@@ -134,12 +115,6 @@
 
         try:
             self.get_roster()
-<<<<<<< HEAD
-        except XMPPError as err:
-            self.logger.error('There was an error getting the roster')
-            self.logger.error(err.iq['error']['condition'])
-            self.disconnect()
-=======
         except sleekxmpp.exception.IqError as err:
             self.logger.error('There was an error getting the roster')
             self.logger.error(err.iq['error']['condition'])
@@ -147,7 +122,6 @@
         except sleekxmpp.exceptions.IqTimeout:
             self.logger.error('Server is taking too long to respond')
             self.disconnect()
->>>>>>> e29728f0
 
         if self.xmpp_room:
             self.logger.debug("XMPP Joining room: %s", self.xmpp_room)
