--- conflicted
+++ resolved
@@ -40,20 +40,13 @@
 
     def process(self):
         if self.xmpp is None:
-<<<<<<< HEAD
-            self.xmpp = sleekxmpp.XMPPBot(self.parameters.xmpp_user + '@' + self.parameters.xmpp_server,
-                                          self.parameters.xmpp_password,
-                                          self.send_message,
-                                          self.logger)
-=======
-            self.xmpp = XMPPClient(self.parameters.xmpp_user + '@'
-                                      + self.parameters.xmpp_server,
-                                      self.parameters.xmpp_password,
-                                      self.parameters.xmpp_room,
-                                      self.parameters.xmpp_room_nick,
-                                      self.parameters.xmpp_room_password,
-                                      self.logger)
->>>>>>> a6274429
+            self.xmpp = XMPPClient(self.parameters.xmpp_user + '@' +
+                                   self.parameters.xmpp_server,
+                                   self.parameters.xmpp_password,
+                                   self.parameters.xmpp_room,
+                                   self.parameters.xmpp_room_nick,
+                                   self.parameters.xmpp_room_password,
+                                   self.logger)
             self.xmpp.connect(reattempt=True)
             self.xmpp.process()
 
