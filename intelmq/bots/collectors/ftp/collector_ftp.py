# -*- coding: utf-8 -*-
"""
FTP collector bot

Parameters:
ftp_host: string
ftp_port: number
ftp_username, ftp_password: string
ftp_directory: string
ftp_file: string

"""
from __future__ import unicode_literals
<<<<<<< HEAD
from ftplib import FTP
=======

import fnmatch
import io
import sys
>>>>>>> b5c87caf
import zipfile
from ftplib import FTP

from intelmq.lib.bot import CollectorBot


class FTPCollectorBot(CollectorBot):
    def process(self):
        self.logger.info("Downloading report from %s." %
                         (self.parameters.ftp_host + ':' +
                          str(self.parameters.ftp_port)))

        ftp = FTP()
        ftp.connect(host=self.parameters.ftp_host,
                    port=self.parameters.ftp_port)
        if hasattr(self.parameters, 'ftp_username') \
                and hasattr(self.parameters, 'ftp_password'):
            ftp.login(user=self.parameters.ftp_username,
                      passwd=self.parameters.ftp_password)
        cwd = '/'
        if hasattr(self.parameters, 'ftp_directory'):
            self.logger.debug('Changing working directory to: %r.'
                              '' % self.parameters.ftp_directory)
            cwd = self.parameters.ftp_directory
        ftp.cwd(cwd)

        filemask = '*'
        if hasattr(self.parameters, 'ftp_file'):
            self.logger.debug('Setting filemask to to: %r.'
                              '' % self.parameters.ftp_file)
            filemask = self.parameters.ftp_file

        mem = io.BytesIO()
        files = fnmatch.filter(ftp.nlst(), filemask)

        if files:
            self.logger.info('Retrieving file: %r.' % files[-1])
            ftp.retrbinary("RETR " + files[-1], mem.write)
        else:
            self.logger.info("No file found, terminating download.")
            return

        self.logger.debug("Report downloaded.")

        raw_reports = []
        try:
            zfp = zipfile.ZipFile(mem, "r")
        except zipfile.BadZipfile:
            raw_reports.append(mem.getvalue())
        else:
            self.logger.info('Downloaded zip file, extracting following files: %r'
                             '' % zfp.namelist())
            for filename in zfp.namelist():
                raw_reports.append(zfp.read(filename))

        for raw_report in raw_reports:
            report = self.new_report()
            report.add("raw", raw_report, sanitize=True)
            report.add("feed.url", 'ftp://' + self.parameters.ftp_host + ':' +
                       str(self.parameters.ftp_port), sanitize=True)
            self.send_message(report)<|MERGE_RESOLUTION|>--- conflicted
+++ resolved
@@ -11,14 +11,9 @@
 
 """
 from __future__ import unicode_literals
-<<<<<<< HEAD
-from ftplib import FTP
-=======
 
 import fnmatch
 import io
-import sys
->>>>>>> b5c87caf
 import zipfile
 from ftplib import FTP
 
