{
    "Collector": {
        "Fileinput": {
            "description": "Fileinput collector fetches data from a file.",
            "module": "intelmq.bots.collectors.file.collector_file",
            "parameters": {
                "delete_file": false,
                "feed": "FileCollector",
                "path": "/tmp/",
                "postfix": ".csv",
                "rate_limit": 300
            }
        },
        "Generic Mail Attachment Fetcher": {
            "description": "Monitor IMAP mailboxes and retrieve mail attachments",
            "module": "intelmq.bots.collectors.mail.collector_mail_attach",
            "parameters": {
                "attach_regex": "csv.zip",
                "attach_unzip": true,
                "feed": "",
                "folder": "INBOX",
                "mail_host": "<host>",
                "mail_password": "<password>",
                "mail_ssl": true,
                "mail_user": "<user>",
                "rate_limit": 60,
                "subject_regex": "<subject>"
            }
        },
        "Generic Mail URL Fetcher": {
            "description": "Monitor IMAP mailboxes and fetch files from URLs contained in mail bodies",
            "module": "intelmq.bots.collectors.mail.collector_mail_url",
            "parameters": {
                "feed": "",
                "folder": "INBOX",
                "http_password": "<password>",
                "http_user": "<user>",
                "mail_host": "<host>",
                "mail_password": "<password>",
                "mail_ssl": true,
                "mail_user": "<user>",
                "rate_limit": 60,
                "subject_regex": "<subject>",
                "url_regex": "http://"
            }
        },
        "Generic URL Fetcher": {
            "description": "Generic URL Fetcher is the bot responsible to get the report from an URL.",
            "module": "intelmq.bots.collectors.http.collector_http",
            "parameters": {
                "feed": "",
                "http_url": "<insert url of feed>",
                "rate_limit": 3600
            }
        },
        "MISP Generic": {
            "description": "Collect events from a MISP server.",
            "module": "intelmq.bots.collectors.misp.collector",
            "parameters": {
                "feed": "misp_generic",
                "misp_key": "<insert MISP Authkey>",
                "misp_tag_processed": "<insert MISP tag for processed events>",
                "misp_tag_to_process": "<insert MISP tag for events to be processed>",
                "misp_url": "<insert url of MISP server (with trailing '/')>",
                "misp_verify": true,
                "rate_limit": 3600
            }
        },
        "Request Tracker": {
            "description": "Request Tracker Collector fetches attachments from an RTIR instance and optionally decrypts them with gnupg.",
            "module": "intelmq.bots.collectors.rt.collector_rt",
            "parameters": {
                "attachment_regex": "\\.csv\\.zip$",
                "feed": "Request Tracker",
                "password": "password",
                "rate_limit": 3600,
                "search_owner": "nobody",
                "search_queue": "Incident Reports",
                "search_status": "new",
                "search_subject_like": "Report",
                "set_status": "open",
                "take_ticket": true,
                "unzip_attachment": true,
                "uri": "http://localhost/rt/REST/1.0",
                "url_regex": "https://dl.shadowserver.org/[a-zA-Z0-9?_-]*",
                "user": "intelmq"
            }
        },
        "XMPP collector": {
            "description": "This bot can connect to an XMPP Server and one room, in order to receive reports from it. TLS is used by default. rate_limit is ineffective here. Bot can either pass the body or the whole event.",
            "module": "intelmq.bots.collectors.xmpp.collector",
            "parameters": {
                "ca_certs": "/etc/ssl/certs/ca-certificates.crt",
                "feed": "XMPP",
                "pass_full_xml": false,
                "rate_limit": 3600,
                "strip_message": true,
                "xmpp_password": "xmpp password",
                "xmpp_room": "xmpp room",
                "xmpp_room_nick": "xmpp room nick",
                "xmpp_room_password": "xmpp room password",
                "xmpp_server": "xmpp server",
                "xmpp_user": "xmpp username"
            }
        },
        "AlienVault OTX": {
            "description": "AlienVault OTX Collector is the bot responsible to get the report through the API. Report could vary according to subscriptions.",
            "module": "intelmq.bots.collectors.alienvault_otx.collector",
            "parameters": {
                "api_key": "<insert your api key>",
                "feed": "AlienVault OTX",
                "rate_limit": 3600
            }
        },
        "BitSight Ciberfeed Stream": {
            "description": "Bitsight Collector is the bot reponsible to get Bitsight Ciberfeed Alert Stream",
            "module": "intelmq.bots.collectors.bitsight.collector",
            "parameters": {
                "feed": "BitSight",
                "http_url": "http://alerts.bitsighttech.com:8080/stream?key=<api>"
            }
        },
        "Blueliv Crimeserver": {
            "description": "Blueliv Crimeserver Collector is the bot responsible to get the report through the API.",
            "module": "intelmq.bots.collectors.blueliv.collector_crimeserver",
            "parameters": {
                "api_key": "<insert your api key>",
                "feed": "Blueliv Crimeserver",
                "rate_limit": 3600
            }
        },
        "N6stomp": {
            "description": "N6 Collector - CERT.pl's N6 Collector - N6 feed via STOMP interface. Note that rate_limit does not apply for this bot as it is waiting for messages on a stream.",
            "module": "intelmq.bots.collectors.n6.collector_stomp",
            "parameters": {
                "exchange": "<INSERT your exchange point as given by CERT.pl>",
                "feed": "n6stomp",
                "port": 61614,
                "server": "n6stream.cert.pl",
                "ssl_ca_certificate": "<insert path to CA file for CERT.pl's n6>",
                "ssl_client_certificate": "<insert path to client cert file for CERT.pl's n6>",
                "ssl_client_certificate_key": "<insert path to client cert key file for CERT.pl's n6>"
            }
        }
    },
    "Parser": {
        "Abuse.ch Domain": {
            "description": "Abuse.ch Domain Parser is the bot responsible to parse the report and sanitize the information.",
            "module": "intelmq.bots.parsers.abusech.parser_domain",
            "parameters": {}
        },
<<<<<<< HEAD
        "OpenBL": {
            "description": "OpenBL Collector is the bot responsible to get the report from source of information.",
            "module": "intelmq.bots.collectors.http.collector_http",
            "parameters": {
                "feed": "OpenBL",
                "http_url": "https://www.openbl.org/lists/date_all.txt",
                "rate_limit": 43200
            }
        },
        "OpenPhish": {
            "description": "OpenPhish Collector is the bot responsible to get the report from source of information.",
            "module": "intelmq.bots.collectors.http.collector_http",
            "parameters": {
                "feed": "OpenPhish",
                "http_url": "https://www.openphish.com/feed.txt",
                "rate_limit": 86400
            }
        },
        "PhishTank": {
            "description": "PhishTank Collector is the bot responsible to get the report from source of information.",
            "module": "intelmq.bots.collectors.http.collector_http",
            "parameters": {
                "feed": "Phishtank",
                "http_url": "https://data.phishtank.com/data/< API KEY >/online-valid.csv",
                "rate_limit": 28800
            }
        },
        "Request Tracker": {
            "description": "Request Tracker Collector fetches attachments from an RTIR instance and optionally decrypts them with gnupg.",
            "module": "intelmq.bots.collectors.rt.collector_rt",
            "parameters": {
                "attachment_regex": "\\.csv\\.zip$",
                "feed": "Request Tracker",
                "gnupg_decrypt": false,
                "gnupg_homedir": "/opt/intelmq/",
                "gnupg_passphrase": null,
                "gnupg_trust": true,
                "password": "password",
                "rate_limit": 3600,
                "search_owner": "nobody",
                "search_queue": "Incident Reports",
                "search_status": "new",
                "search_subject_like": "Report",
                "take_ticket": true,
                "unzip_attachment": true,
                "uri": "http://localhost/rt/REST/1.0",
                "user": "root"
            }
        },
        "ShadowServer Chargen": {
            "description": "ShadowServer Chargen Collector is the bot responsible to get the report from source of information. https://www.shadowserver.org/wiki/pmwiki.php/Services/Open-Chargen",
            "module": "intelmq.bots.collectors.mail.collector_mail_url",
            "parameters": {
                "accuracy": "",
                "feed": "",
                "folder": "Inbox.shadowserver",
                "mail_host": "<host>",
                "mail_password": "<password>",
                "mail_ssl": true,
                "mail_user": "<user>",
                "rate_limit": "3600",
                "subject_regex": "Shadowserver [^ ]+ Chargen Report",
                "url_regex": "https://dl.shadowserver.org/[^ ]+"
            }
        },
        "ShadowServer Drone": {
            "description": "ShadowServer Drone Collector is the bot responsible to get the report from source of information. https://www.shadowserver.org/wiki/pmwiki.php/Services/Botnet-Drone-Hadoop",
            "module": "intelmq.bots.collectors.mail.collector_mail_attach",
            "parameters": {
                "attach_regex": "csv.zip",
                "attach_unzip": true,
                "folder": "Inbox.shadowserver",
                "mail_host": "<host>",
                "mail_password": "<password>",
                "mail_ssl": true,
                "mail_user": "<user>",
                "rate_limit": "3600",
                "subject_regex": "Shadowserver [^ ]+ Drone Report"
            }
        },
        "ShadowServer Microsoft Sinkhole": {
            "description": "ShadowServer Microsoft Sinkhole Collector is the bot responsible to get the report from source of information. https://www.shadowserver.org/wiki/pmwiki.php/Services/Microsoft-Sinkhole",
            "module": "intelmq.bots.collectors.mail.collector_mail_attach",
            "parameters": {
                "attach_regex": "csv.zip",
                "attach_unzip": true,
                "folder": "Inbox.shadowserver",
                "mail_host": "<host>",
                "mail_password": "<password>",
                "mail_ssl": true,
                "mail_user": "<user>",
                "rate_limit": "3600",
                "subject_regex": "Shadowserver [^ ]+ Microsoft Sinkhole Report"
            }
        },
        "ShadowServer QOTD": {
            "description": "ShadowServer QOTD Collector is the bot responsible to get the report from source of information. https://www.shadowserver.org/wiki/pmwiki.php/Services/Open-QOTD",
            "module": "intelmq.bots.collectors.mail.collector_mail_url",
            "parameters": {
                "accuracy": "",
                "attach_regex": "csv.zip",
                "attach_unzip": true,
                "feed": "",
                "folder": "Inbox.shadowserver",
                "mail_host": "<host>",
                "mail_password": "<password>",
                "mail_ssl": true,
                "mail_user": "<user>",
                "rate_limit": "3600",
                "subject_regex": "Shadowserver [^ ]+ QOTD Report"
            }
        },
        "ShadowServer SNMP": {
            "description": "ShadowServer Microsoft Sinkhole Collector is the bot responsible to get the report from source of information. https://www.shadowserver.org/wiki/pmwiki.php/Services/Open-SNMP",
            "module": "intelmq.bots.collectors.mail.collector_mail_attach",
            "parameters": {
                "attach_regex": "csv.zip",
                "attach_unzip": true,
                "folder": "Inbox.shadowserver",
                "mail_host": "<host>",
                "mail_password": "<password>",
                "mail_ssl": true,
                "mail_user": "<user>",
                "rate_limit": "3600",
                "subject_regex": "Shadowserver [^ ]+ SNMP Report"
            }
        },
        "Spamhaus CERT": {
            "description": "Spamhaus CERT Insight Portal. Access limited to CERTs and CSIRTs with national or regional responsibility. https://www.spamhaus.org/news/article/705/spamhaus-launches-cert-insight-portal",
            "module": "intelmq.bots.collectors.http.collector_http",
            "parameters": {
                "feed": "Spamhaus CERT",
                "http_url": "<your CERT portal URL>",
                "rate_limit": 3600
            }
        },
        "Spamhaus Drop": {
            "description": "Spamhaus Drop Collector is the bot responsible to get the report from source of information.",
            "module": "intelmq.bots.collectors.http.collector_http",
            "parameters": {
                "feed": "Spamhaus Drop",
                "http_url": "https://www.spamhaus.org/drop/drop.txt",
                "rate_limit": 3600
            }
        },
        "Taichung": {
            "description": "Taichung Collector is the bot responsible to get the report from source of information.",
            "module": "intelmq.bots.collectors.http.collector_http",
            "parameters": {
                "feed": "Taichung",
                "http_url": "https://www.tc.edu.tw/net/netflow/lkout/recent/30",
                "rate_limit": 3600
            }
        },
        "Turris Greylist": {
            "description": "Turris Greylist Collector is the bot responsible to get the report from source of information.",
            "module": "intelmq.bots.collectors.http.collector_http",
            "parameters": {
                "feed": "Turris Greylist",
                "http_url": "https://www.turris.cz/greylist-data/greylist-latest.csv",
                "rate_limit": 43200
            }
        },
        "URLVir Hosts": {
            "description": "URLVir Hosts Collector is the bot responsible to get the report from source of information.",
            "module": "intelmq.bots.collectors.http.collector_http",
            "parameters": {
                "feed": "URLVir",
                "http_url": "http://www.urlvir.com/export-hosts/",
                "rate_limit": 129600
            }
        },
        "URLVir IPs": {
            "description": "URLVir IPs Collector is the bot responsible to get the report from source of information.",
            "module": "intelmq.bots.collectors.http.collector_http",
            "parameters": {
                "feed": "URLVir",
                "http_url": "http://www.urlvir.com/export-ip-addresses/",
                "rate_limit": 129600
            }
        },
        "VXVault": {
            "description": "VXVault Collector is the bot responsible to get the report from source of information.",
            "module": "intelmq.bots.collectors.http.collector_http",
            "parameters": {
                "feed": "VxVault",
                "http_url": "http://vxvault.siri-urz.net/URL_List.php",
                "rate_limit": 3600
            }
        },
        "XMPP collector": {
            "description": "XMPP collector is the bot responsible to get events from xmpp server",
            "module": "intelmq.bots.collectors.xmpp.collector",
            "parameters": {
                "rate_limit": "3600",
                "xmpp_password": "xmpp password",
                "xmpp_server": "xmpp server",
                "xmpp_user": "xmpp username"
            }
        }
    },
    "Expert": {
        "ASN Lookup": {
            "description": "ASN Lookup is the bot responsible to add ASN and BGP information from Route Views Project to the events.",
            "module": "intelmq.bots.experts.asn_lookup.expert",
            "parameters": {
                "database": "/opt/intelmq/var/lib/bots/asn_lookup/ipasn.dat"
            }
        },
        "Abusix": {
            "description": "Abusix is the bot resposible to get the correspondent abuse contact from source IP and destination IP of the events",
            "module": "intelmq.bots.experts.abusix.expert",
            "parameters": {
                "redis_cache_db": "5",
                "redis_cache_host": "127.0.0.1",
                "redis_cache_port": "6379",
                "redis_cache_ttl": "86400"
            }
        },
        "CERT.at Contact Database": {
            "description": "Cert.at Contact Database is the bot responsible to get CERT. Set filter to true if you want to filter out events for cert.at. Set add_cc to true if you want to overwrite an existing CC value.",
            "module": "intelmq.bots.experts.certat_contact.expert",
            "parameters": {
                "filter": false,
                "http_verify_cert": true,
                "overwrite_cc": false
            }
        },
        "Cymru Whois": {
            "description": "Cymry Whois (IP to ASN) is the bot responsible to add network information to the events (BGP, ASN, AS Name, Country, etc..).",
            "module": "intelmq.bots.experts.cymru_whois.expert",
            "parameters": {
                "redis_cache_db": "5",
                "redis_cache_host": "127.0.0.1",
                "redis_cache_port": "6379",
                "redis_cache_ttl": "86400"
            }
        },
        "Deduplicator": {
            "description": "Deduplicator is the bot responsible for detection and removal of duplicate messages. Messages get cached for <redis_cache_ttl> seconds. If found in the cache, it is assumed to be a duplicate.",
            "module": "intelmq.bots.experts.deduplicator.expert",
            "parameters": {
                "ignore_keys": "raw,time.observation",
                "redis_cache_db": "6",
                "redis_cache_host": "127.0.0.1",
                "redis_cache_port": "6379",
                "redis_cache_ttl": "86400"
            }
        },
        "Filter": {
            "description": "Filters out events depending on bot parameters specification (filter_key, filter_value, filter_action)",
            "module": "intelmq.bots.experts.filter.expert",
            "parameters": {
                "filter_action": "<keep/drop>",
                "filter_key": "<source.geolocation.cc>",
                "filter_value": "<PT>"
            }
        },
        "MaxMind GeoIP": {
            "description": "MaxMind GeoIP is the bot responsible for adding geolocation information to events (Country, City, Longitude, Latitude, etc..)",
            "module": "intelmq.bots.experts.maxmind_geoip.expert",
            "parameters": {
                "database": "/opt/intelmq/var/lib/bots/maxmind_geoip/GeoLite2-City.mmdb"
            }
        },
        "Modify": {
            "description": "Modify bot can make nearly arbitrary changes to event's fields based on regex-rules on different values. See docs/Bots.md for some examples.",
            "module": "intelmq.bots.experts.modify.expert",
            "parameters": {
                "configuration_path": "/opt/intelmq/var/lib/bots/modify/modify.conf"
            }
        },
        "RFC 1918": {
            "description": "RFC 1918 removes fields or discards events if an ip or domain is invalid (invalid, local, reserved, documentation). IP, FQDN and URL field names are supported.",
            "module": "intelmq.bots.experts.rfc1918.expert",
            "parameters": {
                "fields": "destination.ip,source.ip,source.url",
                "policy": "del,drop,drop"
            }
        },
        "RIPENCC": {
            "description": "RIPENCC is the bot resposible to get the correspondent abuse contact from source IP and destination IP of the events. RIPEstat documentation: https://stat.ripe.net/docs/data_api ",
            "module": "intelmq.bots.experts.ripencc_abuse_contact.expert",
            "parameters": {
                "query_ripe_db_asn": true,
                "query_ripe_db_ip": true,
                "query_ripe_stat": true,
                "redis_cache_db": "5",
                "redis_cache_host": "127.0.0.1",
                "redis_cache_port": "6379",
                "redis_cache_ttl": "86400"
            }
        },
        "Reverse DNS": {
            "description": "Reverse DNS is the bot resposible to get the correspondent domain name source IP and destination IP of the events",
            "module": "intelmq.bots.experts.reverse_dns.expert",
            "parameters": {
                "redis_cache_db": "5",
                "redis_cache_host": "127.0.0.1",
                "redis_cache_port": "6379",
                "redis_cache_ttl": "86400"
            }
        },
        "Taxonomy": {
            "description": "Taxonomy is the bot responsible to apply the eCSIRT Taxonomy to all events.",
            "module": "intelmq.bots.experts.taxonomy.expert",
            "parameters": {}
        },
        "Tor Nodes": {
            "description": "Tor Nodes is the bot responsible to check if an IP is an Tor Exit Node.",
            "module": "intelmq.bots.experts.tor_nodes.expert",
            "parameters": {
                "database": "/opt/intelmq/var/lib/bots/tor_nodes/tor_nodes.dat"
            }
        },
        "url2fqdn": {
            "description": "url2fqdn is the bot responsible to parsing the fqdn from the url.",
            "module": "intelmq.bots.experts.url2fqdn.expert",
            "parameters": {}
        }
    },
    "Output": {
        "AMQP Topic": {
            "description": "AMQP Topic is the bot responsible to send events to a AMQP topic exchange.",
            "module": "intelmq.bots.outputs.amqptopic.output",
            "parameters": {
                "connection_attempts": "3",
                "connection_heartbeat": "3600",
                "connection_host": "127.0.0.1",
                "connection_port": "5672",
                "connection_vhost": "<your virtual host>",
                "content_type": "application/json",
                "delivery_mode": "2",
                "exchange_durable": "True",
                "exchange_name": "<your exchange name>",
                "exchange_type": "topic",
                "keep_raw_field": "<true/false>",
                "password": "<your amqp password>",
                "require_confirmation": "True",
                "routing_key": "<your routing key>",
                "username": "<your amqp username>"
            }
        },
        "File": {
            "description": "File is the bot responsible to send events to a file.",
            "module": "intelmq.bots.outputs.file.output",
            "parameters": {
                "file": "/opt/intelmq/var/lib/bots/file-output/events.txt"
            }
        },
        "IntelMQ Mailer": {
            "description": "IntelMQ Mailer is the bot responsible to send events to a MongoDB database.",
            "module": "intelmq.bots.outputs.intelmqmailer.output",
            "parameters": {
                "collection": "<collection>",
                "database": "<database>",
                "host": "<ip>",
                "port": "<port>"
            }
        },
        "MongoDB": {
            "description": "MongoDB is the bot responsible to send events to a MongoDB database.",
            "module": "intelmq.bots.outputs.mongodb.output",
            "parameters": {
                "collection": "<collection>",
                "database": "<database>",
                "host": "<ip>",
                "port": "<port>"
            }
        },
        "PostgreSQL": {
            "description": "PostgreSQL is the bot responsible to send events to a PostgreSQL Database. When activating autocommit, transactions are not used: http://initd.org/psycopg/docs/connection.html#connection.autocommit",
            "module": "intelmq.bots.outputs.postgresql.output",
            "parameters": {
                "autocommit": true,
                "database": "intelmq-events",
                "host": "localhost",
                "password": "<password>",
                "port": "5432",
                "sslmode": "require",
                "table": "events",
                "user": "intelmq"
            }
        },
        "REST API": {
            "description": "REST API is the bot responsible to send events to a REST API listener through POST.",
            "module": "intelmq.bots.outputs.restapi.output",
            "parameters": {
                "auth_token": "<token>",
                "auth_token_name": "<token name>",
                "host": "<host>"
            }
        },
        "Redis": {
            "description": "Redis is the bot responsible to send events to a Redis server.",
            "module": "intelmq.bots.outputs.redis.output",
            "parameters": {
                "redis_db": 2,
                "redis_password": "<password>",
                "redis_queue": "external-redis-queue",
                "redis_server_ip": "127.0.0.1",
                "redis_server_port": 6379,
                "redis_timeout": 50000
            }
        },
        "TCP": {
            "description": "TCP is the bot responsible to send events to a tcp port (Splunk, ElasticSearch, etc..).",
            "module": "intelmq.bots.outputs.tcp.output",
            "parameters": {
                "ip": "<ip>",
                "port": "<port>"
            }
        },
        "XMPP": {
            "description": "XMPP is the bot responsible to send events to an XMPP server.",
            "module": "intelmq.bots.outputs.xmpp.output",
            "parameters": {
                "xmpp_password": "xmpp password",
                "xmpp_server": "xmpp server",
                "xmpp_to_server": "destination server",
                "xmpp_to_user": "destination username",
                "xmpp_user": "xmpp username"
            }
        }
    },
    "Parser": {
        "Abuse.ch Feodo Tracker Domains": {
            "description": "Abuse.ch Feodo Tracker Domains Parser is the bot responsible to parse the report and sanitize the information.",
            "module": "intelmq.bots.parsers.abusech.parser_domain",
            "parameters": {}
        },
        "Abuse.ch Feodo Tracker IPs": {
            "description": "Abuse.ch Feodo Tracker IPs Parser is the bot responsible to parse the report and sanitize the information.",
            "module": "intelmq.bots.parsers.abusech.parser_ip",
            "parameters": {}
        },
        "Abuse.ch Palevo Tracker Domains": {
            "description": "Abuse.ch Palevo Tracker Domains Parser is the bot responsible to parse the report and sanitize the information.",
            "module": "intelmq.bots.parsers.abusech.parser_domain",
            "parameters": {}
        },
        "Abuse.ch Palevo Tracker IPs": {
            "description": "Abuse.ch Palevo Tracker IPs Parser is the bot responsible to parse the report and sanitize the information.",
            "module": "intelmq.bots.parsers.abusech.parser_ip",
            "parameters": {}
        },
        "Abuse.ch ZeuS Tracker Domains": {
            "description": "Abuse.ch ZeuS Tracker Domains Parser is the bot responsible to parse the report and sanitize the information.",
            "module": "intelmq.bots.parsers.abusech.parser_domain",
            "parameters": {}
        },
        "Abuse.ch ZeuS Tracker IPs": {
            "description": "Abuse.ch ZeuS Tracker IPs Parser is the bot responsible to parse the report and sanitize the information.",
            "module": "intelmq.bots.parsers.abusech.parser_ip",
            "parameters": {}
        },
        "AlienVault": {
            "description": "AlienVault Parser is the bot responsible to parse the report and sanitize the information.",
            "module": "intelmq.bots.parsers.alienvault.parser",
            "parameters": {}
        },
        "AlienVault OTX": {
            "description": "AlienVault Parser is the bot responsible to parse the report and sanitize the information.",
            "module": "intelmq.bots.parsers.alienvault.parser_otx",
            "parameters": {}
        },
        "Arbor": {
            "description": "Arbor Parser is the bot responsible to parse the report and sanitize the information.",
            "module": "intelmq.bots.parsers.arbor.parser",
            "parameters": {}
        },
        "Autoshun": {
            "description": "Autoshun Parser is the bot responsible to parse the report and sanitize the information.",
            "module": "intelmq.bots.parsers.autoshun.parser",
            "parameters": {}
        },
        "BitSight Ciberfeed Stream": {
            "description": "Bitsight Ciberfeed parser is the bot reponsible to parse and sanitize the information.",
            "module": "intelmq.bots.parsers.bitsight.parser",
            "parameters": {}
        },
        "BlockList.DE Apache": {
            "description": "BlockList.DE Parser is the bot responsible to parse the report and sanitize the information.",
            "module": "intelmq.bots.parsers.blocklistde.parser",
            "parameters": {}
        },
        "BlockList.DE Bots": {
            "description": "BlockList.DE Parser is the bot responsible to parse the report and sanitize the information.",
            "module": "intelmq.bots.parsers.blocklistde.parser",
            "parameters": {}
        },
        "BlockList.DE Brute-force Login": {
            "description": "BlockList.DE Parser is the bot responsible to parse the report and sanitize the information.",
            "module": "intelmq.bots.parsers.blocklistde.parser",
            "parameters": {}
        },
        "BlockList.DE FTP": {
            "description": "BlockList.DE Parser is the bot responsible to parse the report and sanitize the information.",
            "module": "intelmq.bots.parsers.blocklistde.parser",
            "parameters": {}
        },
        "BlockList.DE IMAP": {
            "description": "BlockList.DE Parser is the bot responsible to parse the report and sanitize the information.",
            "module": "intelmq.bots.parsers.blocklistde.parser",
=======
        "Abuse.ch IP": {
            "description": "Abuse.ch IP Parser is the bot responsible to parse the report and sanitize the information.",
            "module": "intelmq.bots.parsers.abusech.parser_ip",
>>>>>>> 7d1408b5
            "parameters": {}
        },
        "AlienVault": {
            "description": "AlienVault Parser is the bot responsible to parse the report and sanitize the information.",
            "module": "intelmq.bots.parsers.alienvault.parser",
            "parameters": {}
        },
        "AlienVault OTX": {
            "description": "AlienVault Parser is the bot responsible to parse the report and sanitize the information.",
            "module": "intelmq.bots.parsers.alienvault.parser_otx",
            "parameters": {}
        },
        "Autoshun": {
            "description": "Autoshun Parser is the bot responsible to parse the report and sanitize the information.",
            "module": "intelmq.bots.parsers.autoshun.parser",
            "parameters": {}
        },
        "BitSight Ciberfeed Stream": {
            "description": "Bitsight Ciberfeed parser is the bot reponsible to parse and sanitize the information.",
            "module": "intelmq.bots.parsers.bitsight.parser",
            "parameters": {}
        },
        "Blocklist.de": {
            "description": "BlockList.DE Parser is the bot responsible to parse the report and sanitize the information.",
            "module": "intelmq.bots.parsers.blocklistde.parser",
            "parameters": {}
        },
        "Blueliv Crimeserver": {
            "description": "Blueliv Crimeserver Parser is the bot responsible to parse the report and sanitize the information.",
            "module": "intelmq.bots.parsers.blueliv.parser_crimeserver",
            "parameters": {}
        },
        "CI Army": {
            "description": "CI Army Parser is the bot responsible to parse the report and sanitize the information.",
            "module": "intelmq.bots.parsers.ci_army.parser",
            "parameters": {}
        },
        "CleanMX Phishing": {
            "description": "CleanMX Phishing Parser is the bot responsible to parse the report and sanitize the information.",
            "module": "intelmq.bots.parsers.cleanmx.parser_phishing",
            "parameters": {}
        },
        "CleanMX Virus": {
            "description": "CleanMX Virus Parser is the bot responsible to parse the report and sanitize the information.",
            "module": "intelmq.bots.parsers.cleanmx.parser_virus",
            "parameters": {}
        },
        "Cymru Full Bogons": {
            "description": "Cymru Full Bogons Parser is the bot responsible to parse the report and sanitize the information.",
            "module": "intelmq.bots.parsers.cymru_full_bogons.parser",
            "parameters": {}
        },
        "DShield AS": {
            "description": "DShield AS Parser is the bot responsible to parse the report and sanitize the information.",
            "module": "intelmq.bots.parsers.dshield.parser_asn",
            "parameters": {}
        },
        "DShield Block": {
            "description": "DShield Block Parser is the bot responsible to parse the report and sanitize the information.",
            "module": "intelmq.bots.parsers.dshield.parser_block",
            "parameters": {}
        },
        "DShield Suspicious Domains": {
            "description": "DShield Suspicious Domains Parser is the bot responsible to parse the report and sanitize the information.",
            "module": "intelmq.bots.parsers.dshield.parser_domain",
            "parameters": {}
        },
        "Danger Rulez": {
            "description": "Danger Rulez Parser is the bot responsible to parse the report and sanitize the information.",
            "module": "intelmq.bots.parsers.danger_rulez.parser",
            "parameters": {}
        },
        "Dragon Research Group SSH": {
            "description": "Dragon Research Group SSH Parser is the bot responsible to parse the report and sanitize the information.",
            "module": "intelmq.bots.parsers.dragonresearchgroup.parser_ssh",
            "parameters": {}
        },
        "Dragon Research Group VNC": {
            "description": "Dragon Research Group VNC Parser is the bot responsible to parse the report and sanitize the information.",
            "module": "intelmq.bots.parsers.dragonresearchgroup.parser_vnc",
            "parameters": {}
        },
        "DynDNS ponmocup Domains": {
            "description": "Dyn Parser is the bot responsible to parse the report and sanitize the information.",
            "module": "intelmq.bots.parsers.dyn.parser",
            "parameters": {}
        },
        "Fraunhofer DGA": {
            "description": "Fraunhofer DGA Parser is the bot responsible to parse the report and sanitize the information.",
            "module": "intelmq.bots.parsers.fraunhofer.parser_dga",
            "parameters": {}
        },
        "Generic CSV": {
            "description": "Generic CSV Parser is a generic bot configurable to parse different csv collected files. Ignoring lines starting with character #. URLs without protocal can be prefixed with a default value.",
            "module": "intelmq.bots.parsers.generic.parser_csv",
            "parameters": {
                "columns": [
                    "",
                    "source.fqdn"
                ],
                "default_url_protocol": "http://",
                "delimiter": ",",
                "skip_header": true,
                "type": "c&c"
            }
        },
        "HpHosts": {
            "description": "HpHosts Parser is the bot responsible to parse the report and sanitize the information.",
            "module": "intelmq.bots.parsers.hphosts.parser",
            "parameters": {
                "error_log_message": false
            }
        },
        "JSON": {
            "description": "JSON Parser converts from a JSON-String into an Event",
            "module": "intelmq.bots.parsers.json.parser",
            "parameters": {}
        },
        "MISP": {
            "description": "MISP event parser.",
            "module": "intelmq.bots.parsers.misp.parser",
            "parameters": {}
        },
        "Malc0de Domain Blacklist": {
            "description": "Malc0de Domain Blacklist Parser is the bot responsible to parse the report and sanitize the information.",
            "module": "intelmq.bots.parsers.malc0de.parser_domain_blacklist",
            "parameters": {}
        },
        "Malc0de IP Blacklist": {
            "description": "Malc0de IP Blacklist Parser is the bot responsible to parse the report and sanitize the information.",
            "module": "intelmq.bots.parsers.malc0de.parser_ip_blacklist",
            "parameters": {}
        },
        "Malware Domain List": {
            "description": "Malware Domain List Parser is the bot responsible to parse the report and sanitize the information.",
            "module": "intelmq.bots.parsers.malwaredomainlist.parser",
            "parameters": {}
        },
        "Malware Domains": {
            "description": "Malware Domains Parser is the bot responsible to parse the report and sanitize the information.",
            "module": "intelmq.bots.parsers.malwaredomains.parser",
            "parameters": {}
        },
        "MalwarePatrol Dans Guardian": {
            "description": "MalwarePatrol Dans Guardian Parser is the bot responsible to parse the report and sanitize the information.",
            "module": "intelmq.bots.parsers.malwarepatrol.parser_dansguardian",
            "parameters": {}
        },
        "N6Stomp": {
            "description": "N6 Collector - CERT.pl's N6 Parser - N6 feed via STOMP interface",
            "module": "intelmq.bots.parsers.n6.parser_n6stomp",
            "parameters": {}
        },
        "OpenBL": {
            "description": "OpenBL Parser is the bot responsible to parse the report and sanitize the information.",
            "module": "intelmq.bots.parsers.openbl.parser",
            "parameters": {}
        },
        "OpenPhish": {
            "description": "OpenPhish Parser is the bot responsible to parse the report and sanitize the information.",
            "module": "intelmq.bots.parsers.openphish.parser",
            "parameters": {}
        },
        "PhishTank": {
            "description": "PhishTank Parser is the bot responsible to parse the report and sanitize the information.",
            "module": "intelmq.bots.parsers.phishtank.parser",
            "parameters": {}
        },
        "ShadowServer": {
            "description": "ShadowServer Parser is a bot capable of parsing all shadowserver feeds, depending on configuration files. Parameter 'feedname' is used as identifier to chose the correct mapping.",
            "module": "intelmq.bots.parsers.shadowserver.parser",
            "parameters": {
                "feedname": "",
                "override": true
            }
        },
        "Spamhaus CERT": {
            "description": "Spamhaus CERT Parser is the bot responsible to parse the report and sanitize the information.",
            "module": "intelmq.bots.parsers.spamhaus.parser_cert",
            "parameters": {}
        },
        "Spamhaus Drop": {
            "description": "Spamhaus Drop Parser is the bot responsible to parse the report and sanitize the information.",
            "module": "intelmq.bots.parsers.spamhaus.parser_drop",
            "parameters": {}
        },
        "Taichung": {
            "description": "Taichung Parser is the bot responsible to parse the report and sanitize the information.",
            "module": "intelmq.bots.parsers.taichung.parser",
            "parameters": {
                "error_log_message": false
            }
        },
        "Turris Greylist": {
            "description": "Turris Greylist Parser is the bot responsible to parse the report and sanitize the information.",
            "module": "intelmq.bots.parsers.turris.parser",
            "parameters": {}
        },
        "URLVir Hosts": {
            "description": "URLVir Hosts Parser is the bot responsible to parse the report and sanitize the information.",
            "module": "intelmq.bots.parsers.urlvir.parser_hosts",
            "parameters": {}
        },
        "URLVir IPs": {
            "description": "URLVir IPs Parser is the bot responsible to parse the report and sanitize the information.",
            "module": "intelmq.bots.parsers.urlvir.parser_ips",
            "parameters": {}
        },
        "VXVault": {
            "description": "VXVault Parser is the bot responsible to parse the report and sanitize the information.",
            "module": "intelmq.bots.parsers.vxvault.parser",
            "parameters": {}
        }
    },
    "Expert": {
        "ASN Lookup": {
            "description": "ASN Lookup is the bot responsible to add ASN and BGP information from Route Views Project to the events.",
            "module": "intelmq.bots.experts.asn_lookup.expert",
            "parameters": {
                "database": "/opt/intelmq/var/lib/bots/asn_lookup/ipasn.dat"
            }
        },
        "Abusix": {
            "description": "Abusix is the bot resposible to get the correspondent abuse contact from source IP and destination IP of the events",
            "module": "intelmq.bots.experts.abusix.expert",
            "parameters": {
                "redis_cache_db": "5",
                "redis_cache_host": "127.0.0.1",
                "redis_cache_port": "6379",
                "redis_cache_ttl": "86400"
            }
        },
        "CERT.at Contact Database": {
            "description": "Cert.at Contact Database is the bot responsible to get CERT. Set filter to true if you want to filter out events for cert.at. Set add_cc to true if you want to overwrite an existing CC value.",
            "module": "intelmq.bots.experts.certat_contact.expert",
            "parameters": {
                "filter": false,
                "http_verify_cert": true,
                "overwrite_cc": false
            }
        },
        "Cymru Whois": {
            "description": "Cymry Whois (IP to ASN) is the bot responsible to add network information to the events (BGP, ASN, AS Name, Country, etc..).",
            "module": "intelmq.bots.experts.cymru_whois.expert",
            "parameters": {
                "redis_cache_db": "5",
                "redis_cache_host": "127.0.0.1",
                "redis_cache_port": "6379",
                "redis_cache_ttl": "86400"
            }
        },
        "Deduplicator": {
            "description": "Deduplicator is the bot responsible for detection and removal of duplicate messages. Messages get cached for <redis_cache_ttl> seconds. If found in the cache, it is assumed to be a duplicate.",
            "module": "intelmq.bots.experts.deduplicator.expert",
            "parameters": {
                "ignore_keys": "raw,time.observation",
                "redis_cache_db": "6",
                "redis_cache_host": "127.0.0.1",
                "redis_cache_port": "6379",
                "redis_cache_ttl": "86400"
            }
        },
        "Filter": {
            "description": "Filters out events depending on bot parameters specification (filter_key, filter_value, filter_action)",
            "module": "intelmq.bots.experts.filter.expert",
            "parameters": {
                "filter_action": "<keep/drop>",
                "filter_key": "<source.geolocation.cc>",
                "filter_regex": "",
                "filter_value": "<PT>"
            }
        },
        "Generic Contact DB Lookup": {
            "description": "Fetches abuse contacts from a database per ASN.",
            "module": "intelmq.bots.experts.contact_db_lookup.expert",
            "parameters": {
                "ascolumn": "asn",
                "column": "contact",
                "database": "intelmq",
                "host": "localhost",
                "password": "<password>",
                "port": "5432",
                "sslmode": "require",
                "table": "contacts",
                "user": "intelmq"
            }
        },
        "Gethostbyname": {
            "description": "fqdn2ip is the bot responsible to parsing the ip from the fqdn.",
            "module": "intelmq.bots.experts.gethostbyname.expert",
            "parameters": {}
        },
        "MaxMind GeoIP": {
            "description": "MaxMind GeoIP is the bot responsible for adding geolocation information to events (Country, City, Longitude, Latitude, etc..)",
            "module": "intelmq.bots.experts.maxmind_geoip.expert",
            "parameters": {
                "database": "/opt/intelmq/var/lib/bots/maxmind_geoip/GeoLite2-City.mmdb"
            }
        },
        "Modify": {
            "description": "Modify bot can make nearly arbitrary changes to event's fields based on regex-rules on different values. See docs/Bots.md for some examples.",
            "module": "intelmq.bots.experts.modify.expert",
            "parameters": {
                "configuration_path": "/opt/intelmq/var/lib/bots/modify/modify.conf"
            }
        },
        "RFC 1918": {
            "description": "RFC 1918 removes fields or discards events if an ip or domain is invalid (invalid, local, reserved, documentation). IP, FQDN and URL field names are supported.",
            "module": "intelmq.bots.experts.rfc1918.expert",
            "parameters": {
                "fields": "destination.ip,source.ip,source.url",
                "policy": "del,drop,drop"
            }
        },
        "RIPENCC": {
            "description": "RIPENCC is the bot resposible to get the correspondent abuse contact from source IP and destination IP of the events. RIPEstat documentation: https://stat.ripe.net/docs/data_api ",
            "module": "intelmq.bots.experts.ripencc_abuse_contact.expert",
            "parameters": {
                "query_ripe_db_asn": true,
                "query_ripe_db_ip": true,
                "query_ripe_stat": true,
                "redis_cache_db": "5",
                "redis_cache_host": "127.0.0.1",
                "redis_cache_port": "6379",
                "redis_cache_ttl": "86400"
            }
        },
        "Reverse DNS": {
            "description": "Reverse DNS is the bot resposible to get the correspondent domain name source IP and destination IP of the events",
            "module": "intelmq.bots.experts.reverse_dns.expert",
            "parameters": {
                "redis_cache_db": "7",
                "redis_cache_host": "127.0.0.1",
                "redis_cache_port": "6379",
                "redis_cache_ttl": "86400"
            }
        },
        "Taxonomy": {
            "description": "Taxonomy is the bot responsible to apply the eCSIRT Taxonomy to all events.",
            "module": "intelmq.bots.experts.taxonomy.expert",
            "parameters": {}
        },
        "Tor Nodes": {
            "description": "Tor Nodes is the bot responsible to check if an IP is an Tor Exit Node.",
            "module": "intelmq.bots.experts.tor_nodes.expert",
            "parameters": {
                "database": "/opt/intelmq/var/lib/bots/tor_nodes/tor_nodes.dat"
            }
        },
        "url2fqdn": {
            "description": "url2fqdn is the bot responsible to parsing the fqdn from the url.",
            "module": "intelmq.bots.experts.url2fqdn.expert",
            "parameters": {}
        }
    },
    "Output": {
        "File": {
            "description": "File is the bot responsible to send events to a file.",
            "module": "intelmq.bots.outputs.file.output",
            "parameters": {
                "file": "/opt/intelmq/var/lib/bots/file-output/events.txt",
                "hierarchical_output": false
            }
        },
        "IntelMQ Mailer": {
            "description": "IntelMQ Mailer is the bot responsible to send events to a MongoDB database.",
            "module": "intelmq.bots.outputs.intelmqmailer.output",
            "parameters": {
                "collection": "<collection>",
                "database": "<database>",
                "hierarchical_output": false,
                "host": "<ip>",
                "port": "<port>"
            }
        },
        "MongoDB": {
            "description": "MongoDB is the bot responsible to send events to a MongoDB database.",
            "module": "intelmq.bots.outputs.mongodb.output",
            "parameters": {
                "collection": "<collection>",
                "database": "<database>",
                "hierarchical_output": false,
                "host": "<ip>",
                "port": "<port>"
            }
        },
        "PostgreSQL": {
            "description": "PostgreSQL is the bot responsible to send events to a PostgreSQL Database. When activating autocommit, transactions are not used: http://initd.org/psycopg/docs/connection.html#connection.autocommit",
            "module": "intelmq.bots.outputs.postgresql.output",
            "parameters": {
                "autocommit": true,
                "database": "intelmq-events",
                "host": "localhost",
                "password": "<password>",
                "port": "5432",
                "sslmode": "require",
                "table": "events",
                "user": "intelmq"
            }
        },
        "REST API": {
            "description": "REST API is the bot responsible to send events to a REST API listener through POST.",
            "module": "intelmq.bots.outputs.restapi.output",
            "parameters": {
                "auth_token": "<token>",
                "auth_token_name": "<token name>",
                "hierarchical_output": false,
                "host": "<host>"
            }
        },
        "Redis": {
            "description": "Redis is the bot responsible to send events to a Redis server.",
            "module": "intelmq.bots.outputs.redis.output",
            "parameters": {
                "redis_db": 2,
                "redis_password": "<password>",
                "redis_queue": "external-redis-queue",
                "redis_server_ip": "127.0.0.1",
                "redis_server_port": 6379,
                "redis_timeout": 50000
            }
        },
        "TCP": {
            "description": "TCP is the bot responsible to send events to a tcp port (Splunk, ElasticSearch, etc..).",
            "module": "intelmq.bots.outputs.tcp.output",
            "parameters": {
                "ip": "<ip>",
                "port": "<port>"
            }
        },
        "UDP": {
            "description": "UDP is a simple UDP bot responsible to send events to a udp port (e.g.: syslog daemon). For more explanations about the parameters field, checkout out the README.md",
            "module": "intelmq.bots.outputs.udp.output",
            "parameters": {
                "field_delimiter": "|",
                "format": "<json/delimited> read README.md",
                "header": "<header text>",
                "keep_raw_field": false,
                "udp_host": "localhost",
                "udp_port": "<port>"
            }
        },
        "XMPP": {
            "description": "XMPP is the bot responsible to send events to an XMPP server.",
            "module": "intelmq.bots.outputs.xmpp.output",
            "parameters": {
                "ca_certs": "/etc/ssl/certs/ca-certificates.crt",
                "hierarchical_output": false,
                "xmpp_password": "xmpp password",
                "xmpp_server": "xmpp server",
                "xmpp_to_server": "destination server",
                "xmpp_to_user": "destination username",
                "xmpp_user": "xmpp username"
            }
        }
    }
}<|MERGE_RESOLUTION|>--- conflicted
+++ resolved
@@ -149,206 +149,221 @@
             "module": "intelmq.bots.parsers.abusech.parser_domain",
             "parameters": {}
         },
-<<<<<<< HEAD
+        "Abuse.ch IP": {
+            "description": "Abuse.ch IP Parser is the bot responsible to parse the report and sanitize the information.",
+            "module": "intelmq.bots.parsers.abusech.parser_ip",
+            "parameters": {}
+        },
+        "AlienVault": {
+            "description": "AlienVault Parser is the bot responsible to parse the report and sanitize the information.",
+            "module": "intelmq.bots.parsers.alienvault.parser",
+            "parameters": {}
+        },
+        "AlienVault OTX": {
+            "description": "AlienVault Parser is the bot responsible to parse the report and sanitize the information.",
+            "module": "intelmq.bots.parsers.alienvault.parser_otx",
+            "parameters": {}
+        },
+        "Autoshun": {
+            "description": "Autoshun Parser is the bot responsible to parse the report and sanitize the information.",
+            "module": "intelmq.bots.parsers.autoshun.parser",
+            "parameters": {}
+        },
+        "BitSight Ciberfeed Stream": {
+            "description": "Bitsight Ciberfeed parser is the bot reponsible to parse and sanitize the information.",
+            "module": "intelmq.bots.parsers.bitsight.parser",
+            "parameters": {}
+        },
+        "Blocklist.de": {
+            "description": "BlockList.DE Parser is the bot responsible to parse the report and sanitize the information.",
+            "module": "intelmq.bots.parsers.blocklistde.parser",
+            "parameters": {}
+        },
+        "Blueliv Crimeserver": {
+            "description": "Blueliv Crimeserver Parser is the bot responsible to parse the report and sanitize the information.",
+            "module": "intelmq.bots.parsers.blueliv.parser_crimeserver",
+            "parameters": {}
+        },
+        "CI Army": {
+            "description": "CI Army Parser is the bot responsible to parse the report and sanitize the information.",
+            "module": "intelmq.bots.parsers.ci_army.parser",
+            "parameters": {}
+        },
+        "CleanMX Phishing": {
+            "description": "CleanMX Phishing Parser is the bot responsible to parse the report and sanitize the information.",
+            "module": "intelmq.bots.parsers.cleanmx.parser_phishing",
+            "parameters": {}
+        },
+        "CleanMX Virus": {
+            "description": "CleanMX Virus Parser is the bot responsible to parse the report and sanitize the information.",
+            "module": "intelmq.bots.parsers.cleanmx.parser_virus",
+            "parameters": {}
+        },
+        "Cymru Full Bogons": {
+            "description": "Cymru Full Bogons Parser is the bot responsible to parse the report and sanitize the information.",
+            "module": "intelmq.bots.parsers.cymru_full_bogons.parser",
+            "parameters": {}
+        },
+        "DShield AS": {
+            "description": "DShield AS Parser is the bot responsible to parse the report and sanitize the information.",
+            "module": "intelmq.bots.parsers.dshield.parser_asn",
+            "parameters": {}
+        },
+        "DShield Block": {
+            "description": "DShield Block Parser is the bot responsible to parse the report and sanitize the information.",
+            "module": "intelmq.bots.parsers.dshield.parser_block",
+            "parameters": {}
+        },
+        "DShield Suspicious Domains": {
+            "description": "DShield Suspicious Domains Parser is the bot responsible to parse the report and sanitize the information.",
+            "module": "intelmq.bots.parsers.dshield.parser_domain",
+            "parameters": {}
+        },
+        "Danger Rulez": {
+            "description": "Danger Rulez Parser is the bot responsible to parse the report and sanitize the information.",
+            "module": "intelmq.bots.parsers.danger_rulez.parser",
+            "parameters": {}
+        },
+        "Dragon Research Group SSH": {
+            "description": "Dragon Research Group SSH Parser is the bot responsible to parse the report and sanitize the information.",
+            "module": "intelmq.bots.parsers.dragonresearchgroup.parser_ssh",
+            "parameters": {}
+        },
+        "Dragon Research Group VNC": {
+            "description": "Dragon Research Group VNC Parser is the bot responsible to parse the report and sanitize the information.",
+            "module": "intelmq.bots.parsers.dragonresearchgroup.parser_vnc",
+            "parameters": {}
+        },
+        "DynDNS ponmocup Domains": {
+            "description": "Dyn Parser is the bot responsible to parse the report and sanitize the information.",
+            "module": "intelmq.bots.parsers.dyn.parser",
+            "parameters": {}
+        },
+        "Fraunhofer DGA": {
+            "description": "Fraunhofer DGA Parser is the bot responsible to parse the report and sanitize the information.",
+            "module": "intelmq.bots.parsers.fraunhofer.parser_dga",
+            "parameters": {}
+        },
+        "Generic CSV": {
+            "description": "Generic CSV Parser is a generic bot configurable to parse different csv collected files. Ignoring lines starting with character #. URLs without protocal can be prefixed with a default value.",
+            "module": "intelmq.bots.parsers.generic.parser_csv",
+            "parameters": {
+                "columns": [
+                    "",
+                    "source.fqdn"
+                ],
+                "default_url_protocol": "http://",
+                "delimiter": ",",
+                "skip_header": true,
+                "type": "c&c"
+            }
+        },
+        "HpHosts": {
+            "description": "HpHosts Parser is the bot responsible to parse the report and sanitize the information.",
+            "module": "intelmq.bots.parsers.hphosts.parser",
+            "parameters": {
+                "error_log_message": false
+            }
+        },
+        "JSON": {
+            "description": "JSON Parser converts from a JSON-String into an Event",
+            "module": "intelmq.bots.parsers.json.parser",
+            "parameters": {}
+        },
+        "MISP": {
+            "description": "MISP event parser.",
+            "module": "intelmq.bots.parsers.misp.parser",
+            "parameters": {}
+        },
+        "Malc0de Domain Blacklist": {
+            "description": "Malc0de Domain Blacklist Parser is the bot responsible to parse the report and sanitize the information.",
+            "module": "intelmq.bots.parsers.malc0de.parser_domain_blacklist",
+            "parameters": {}
+        },
+        "Malc0de IP Blacklist": {
+            "description": "Malc0de IP Blacklist Parser is the bot responsible to parse the report and sanitize the information.",
+            "module": "intelmq.bots.parsers.malc0de.parser_ip_blacklist",
+            "parameters": {}
+        },
+        "Malware Domain List": {
+            "description": "Malware Domain List Parser is the bot responsible to parse the report and sanitize the information.",
+            "module": "intelmq.bots.parsers.malwaredomainlist.parser",
+            "parameters": {}
+        },
+        "Malware Domains": {
+            "description": "Malware Domains Parser is the bot responsible to parse the report and sanitize the information.",
+            "module": "intelmq.bots.parsers.malwaredomains.parser",
+            "parameters": {}
+        },
+        "MalwarePatrol Dans Guardian": {
+            "description": "MalwarePatrol Dans Guardian Parser is the bot responsible to parse the report and sanitize the information.",
+            "module": "intelmq.bots.parsers.malwarepatrol.parser_dansguardian",
+            "parameters": {}
+        },
+        "N6Stomp": {
+            "description": "N6 Collector - CERT.pl's N6 Parser - N6 feed via STOMP interface",
+            "module": "intelmq.bots.parsers.n6.parser_n6stomp",
+            "parameters": {}
+        },
         "OpenBL": {
-            "description": "OpenBL Collector is the bot responsible to get the report from source of information.",
-            "module": "intelmq.bots.collectors.http.collector_http",
-            "parameters": {
-                "feed": "OpenBL",
-                "http_url": "https://www.openbl.org/lists/date_all.txt",
-                "rate_limit": 43200
-            }
+            "description": "OpenBL Parser is the bot responsible to parse the report and sanitize the information.",
+            "module": "intelmq.bots.parsers.openbl.parser",
+            "parameters": {}
         },
         "OpenPhish": {
-            "description": "OpenPhish Collector is the bot responsible to get the report from source of information.",
-            "module": "intelmq.bots.collectors.http.collector_http",
-            "parameters": {
-                "feed": "OpenPhish",
-                "http_url": "https://www.openphish.com/feed.txt",
-                "rate_limit": 86400
-            }
+            "description": "OpenPhish Parser is the bot responsible to parse the report and sanitize the information.",
+            "module": "intelmq.bots.parsers.openphish.parser",
+            "parameters": {}
         },
         "PhishTank": {
-            "description": "PhishTank Collector is the bot responsible to get the report from source of information.",
-            "module": "intelmq.bots.collectors.http.collector_http",
-            "parameters": {
-                "feed": "Phishtank",
-                "http_url": "https://data.phishtank.com/data/< API KEY >/online-valid.csv",
-                "rate_limit": 28800
-            }
-        },
-        "Request Tracker": {
-            "description": "Request Tracker Collector fetches attachments from an RTIR instance and optionally decrypts them with gnupg.",
-            "module": "intelmq.bots.collectors.rt.collector_rt",
-            "parameters": {
-                "attachment_regex": "\\.csv\\.zip$",
-                "feed": "Request Tracker",
-                "gnupg_decrypt": false,
-                "gnupg_homedir": "/opt/intelmq/",
-                "gnupg_passphrase": null,
-                "gnupg_trust": true,
-                "password": "password",
-                "rate_limit": 3600,
-                "search_owner": "nobody",
-                "search_queue": "Incident Reports",
-                "search_status": "new",
-                "search_subject_like": "Report",
-                "take_ticket": true,
-                "unzip_attachment": true,
-                "uri": "http://localhost/rt/REST/1.0",
-                "user": "root"
-            }
-        },
-        "ShadowServer Chargen": {
-            "description": "ShadowServer Chargen Collector is the bot responsible to get the report from source of information. https://www.shadowserver.org/wiki/pmwiki.php/Services/Open-Chargen",
-            "module": "intelmq.bots.collectors.mail.collector_mail_url",
-            "parameters": {
-                "accuracy": "",
-                "feed": "",
-                "folder": "Inbox.shadowserver",
-                "mail_host": "<host>",
-                "mail_password": "<password>",
-                "mail_ssl": true,
-                "mail_user": "<user>",
-                "rate_limit": "3600",
-                "subject_regex": "Shadowserver [^ ]+ Chargen Report",
-                "url_regex": "https://dl.shadowserver.org/[^ ]+"
-            }
-        },
-        "ShadowServer Drone": {
-            "description": "ShadowServer Drone Collector is the bot responsible to get the report from source of information. https://www.shadowserver.org/wiki/pmwiki.php/Services/Botnet-Drone-Hadoop",
-            "module": "intelmq.bots.collectors.mail.collector_mail_attach",
-            "parameters": {
-                "attach_regex": "csv.zip",
-                "attach_unzip": true,
-                "folder": "Inbox.shadowserver",
-                "mail_host": "<host>",
-                "mail_password": "<password>",
-                "mail_ssl": true,
-                "mail_user": "<user>",
-                "rate_limit": "3600",
-                "subject_regex": "Shadowserver [^ ]+ Drone Report"
-            }
-        },
-        "ShadowServer Microsoft Sinkhole": {
-            "description": "ShadowServer Microsoft Sinkhole Collector is the bot responsible to get the report from source of information. https://www.shadowserver.org/wiki/pmwiki.php/Services/Microsoft-Sinkhole",
-            "module": "intelmq.bots.collectors.mail.collector_mail_attach",
-            "parameters": {
-                "attach_regex": "csv.zip",
-                "attach_unzip": true,
-                "folder": "Inbox.shadowserver",
-                "mail_host": "<host>",
-                "mail_password": "<password>",
-                "mail_ssl": true,
-                "mail_user": "<user>",
-                "rate_limit": "3600",
-                "subject_regex": "Shadowserver [^ ]+ Microsoft Sinkhole Report"
-            }
-        },
-        "ShadowServer QOTD": {
-            "description": "ShadowServer QOTD Collector is the bot responsible to get the report from source of information. https://www.shadowserver.org/wiki/pmwiki.php/Services/Open-QOTD",
-            "module": "intelmq.bots.collectors.mail.collector_mail_url",
-            "parameters": {
-                "accuracy": "",
-                "attach_regex": "csv.zip",
-                "attach_unzip": true,
-                "feed": "",
-                "folder": "Inbox.shadowserver",
-                "mail_host": "<host>",
-                "mail_password": "<password>",
-                "mail_ssl": true,
-                "mail_user": "<user>",
-                "rate_limit": "3600",
-                "subject_regex": "Shadowserver [^ ]+ QOTD Report"
-            }
-        },
-        "ShadowServer SNMP": {
-            "description": "ShadowServer Microsoft Sinkhole Collector is the bot responsible to get the report from source of information. https://www.shadowserver.org/wiki/pmwiki.php/Services/Open-SNMP",
-            "module": "intelmq.bots.collectors.mail.collector_mail_attach",
-            "parameters": {
-                "attach_regex": "csv.zip",
-                "attach_unzip": true,
-                "folder": "Inbox.shadowserver",
-                "mail_host": "<host>",
-                "mail_password": "<password>",
-                "mail_ssl": true,
-                "mail_user": "<user>",
-                "rate_limit": "3600",
-                "subject_regex": "Shadowserver [^ ]+ SNMP Report"
+            "description": "PhishTank Parser is the bot responsible to parse the report and sanitize the information.",
+            "module": "intelmq.bots.parsers.phishtank.parser",
+            "parameters": {}
+        },
+        "ShadowServer": {
+            "description": "ShadowServer Parser is a bot capable of parsing all shadowserver feeds, depending on configuration files. Parameter 'feedname' is used as identifier to chose the correct mapping.",
+            "module": "intelmq.bots.parsers.shadowserver.parser",
+            "parameters": {
+                "feedname": "",
+                "override": true
             }
         },
         "Spamhaus CERT": {
-            "description": "Spamhaus CERT Insight Portal. Access limited to CERTs and CSIRTs with national or regional responsibility. https://www.spamhaus.org/news/article/705/spamhaus-launches-cert-insight-portal",
-            "module": "intelmq.bots.collectors.http.collector_http",
-            "parameters": {
-                "feed": "Spamhaus CERT",
-                "http_url": "<your CERT portal URL>",
-                "rate_limit": 3600
-            }
+            "description": "Spamhaus CERT Parser is the bot responsible to parse the report and sanitize the information.",
+            "module": "intelmq.bots.parsers.spamhaus.parser_cert",
+            "parameters": {}
         },
         "Spamhaus Drop": {
-            "description": "Spamhaus Drop Collector is the bot responsible to get the report from source of information.",
-            "module": "intelmq.bots.collectors.http.collector_http",
-            "parameters": {
-                "feed": "Spamhaus Drop",
-                "http_url": "https://www.spamhaus.org/drop/drop.txt",
-                "rate_limit": 3600
-            }
+            "description": "Spamhaus Drop Parser is the bot responsible to parse the report and sanitize the information.",
+            "module": "intelmq.bots.parsers.spamhaus.parser_drop",
+            "parameters": {}
         },
         "Taichung": {
-            "description": "Taichung Collector is the bot responsible to get the report from source of information.",
-            "module": "intelmq.bots.collectors.http.collector_http",
-            "parameters": {
-                "feed": "Taichung",
-                "http_url": "https://www.tc.edu.tw/net/netflow/lkout/recent/30",
-                "rate_limit": 3600
+            "description": "Taichung Parser is the bot responsible to parse the report and sanitize the information.",
+            "module": "intelmq.bots.parsers.taichung.parser",
+            "parameters": {
+                "error_log_message": false
             }
         },
         "Turris Greylist": {
-            "description": "Turris Greylist Collector is the bot responsible to get the report from source of information.",
-            "module": "intelmq.bots.collectors.http.collector_http",
-            "parameters": {
-                "feed": "Turris Greylist",
-                "http_url": "https://www.turris.cz/greylist-data/greylist-latest.csv",
-                "rate_limit": 43200
-            }
+            "description": "Turris Greylist Parser is the bot responsible to parse the report and sanitize the information.",
+            "module": "intelmq.bots.parsers.turris.parser",
+            "parameters": {}
         },
         "URLVir Hosts": {
-            "description": "URLVir Hosts Collector is the bot responsible to get the report from source of information.",
-            "module": "intelmq.bots.collectors.http.collector_http",
-            "parameters": {
-                "feed": "URLVir",
-                "http_url": "http://www.urlvir.com/export-hosts/",
-                "rate_limit": 129600
-            }
+            "description": "URLVir Hosts Parser is the bot responsible to parse the report and sanitize the information.",
+            "module": "intelmq.bots.parsers.urlvir.parser_hosts",
+            "parameters": {}
         },
         "URLVir IPs": {
-            "description": "URLVir IPs Collector is the bot responsible to get the report from source of information.",
-            "module": "intelmq.bots.collectors.http.collector_http",
-            "parameters": {
-                "feed": "URLVir",
-                "http_url": "http://www.urlvir.com/export-ip-addresses/",
-                "rate_limit": 129600
-            }
+            "description": "URLVir IPs Parser is the bot responsible to parse the report and sanitize the information.",
+            "module": "intelmq.bots.parsers.urlvir.parser_ips",
+            "parameters": {}
         },
         "VXVault": {
-            "description": "VXVault Collector is the bot responsible to get the report from source of information.",
-            "module": "intelmq.bots.collectors.http.collector_http",
-            "parameters": {
-                "feed": "VxVault",
-                "http_url": "http://vxvault.siri-urz.net/URL_List.php",
-                "rate_limit": 3600
-            }
-        },
-        "XMPP collector": {
-            "description": "XMPP collector is the bot responsible to get events from xmpp server",
-            "module": "intelmq.bots.collectors.xmpp.collector",
-            "parameters": {
-                "rate_limit": "3600",
-                "xmpp_password": "xmpp password",
-                "xmpp_server": "xmpp server",
-                "xmpp_user": "xmpp username"
-            }
+            "description": "VXVault Parser is the bot responsible to parse the report and sanitize the information.",
+            "module": "intelmq.bots.parsers.vxvault.parser",
+            "parameters": {}
         }
     },
     "Expert": {
@@ -405,8 +420,29 @@
             "parameters": {
                 "filter_action": "<keep/drop>",
                 "filter_key": "<source.geolocation.cc>",
+                "filter_regex": "",
                 "filter_value": "<PT>"
             }
+        },
+        "Generic Contact DB Lookup": {
+            "description": "Fetches abuse contacts from a database per ASN.",
+            "module": "intelmq.bots.experts.contact_db_lookup.expert",
+            "parameters": {
+                "ascolumn": "asn",
+                "column": "contact",
+                "database": "intelmq",
+                "host": "localhost",
+                "password": "<password>",
+                "port": "5432",
+                "sslmode": "require",
+                "table": "contacts",
+                "user": "intelmq"
+            }
+        },
+        "Gethostbyname": {
+            "description": "fqdn2ip is the bot responsible to parsing the ip from the fqdn.",
+            "module": "intelmq.bots.experts.gethostbyname.expert",
+            "parameters": {}
         },
         "MaxMind GeoIP": {
             "description": "MaxMind GeoIP is the bot responsible for adding geolocation information to events (Country, City, Longitude, Latitude, etc..)",
@@ -447,7 +483,7 @@
             "description": "Reverse DNS is the bot resposible to get the correspondent domain name source IP and destination IP of the events",
             "module": "intelmq.bots.experts.reverse_dns.expert",
             "parameters": {
-                "redis_cache_db": "5",
+                "redis_cache_db": "7",
                 "redis_cache_host": "127.0.0.1",
                 "redis_cache_port": "6379",
                 "redis_cache_ttl": "86400"
@@ -497,7 +533,8 @@
             "description": "File is the bot responsible to send events to a file.",
             "module": "intelmq.bots.outputs.file.output",
             "parameters": {
-                "file": "/opt/intelmq/var/lib/bots/file-output/events.txt"
+                "file": "/opt/intelmq/var/lib/bots/file-output/events.txt",
+                "hierarchical_output": false
             }
         },
         "IntelMQ Mailer": {
@@ -506,6 +543,7 @@
             "parameters": {
                 "collection": "<collection>",
                 "database": "<database>",
+                "hierarchical_output": false,
                 "host": "<ip>",
                 "port": "<port>"
             }
@@ -516,6 +554,7 @@
             "parameters": {
                 "collection": "<collection>",
                 "database": "<database>",
+                "hierarchical_output": false,
                 "host": "<ip>",
                 "port": "<port>"
             }
@@ -540,531 +579,6 @@
             "parameters": {
                 "auth_token": "<token>",
                 "auth_token_name": "<token name>",
-                "host": "<host>"
-            }
-        },
-        "Redis": {
-            "description": "Redis is the bot responsible to send events to a Redis server.",
-            "module": "intelmq.bots.outputs.redis.output",
-            "parameters": {
-                "redis_db": 2,
-                "redis_password": "<password>",
-                "redis_queue": "external-redis-queue",
-                "redis_server_ip": "127.0.0.1",
-                "redis_server_port": 6379,
-                "redis_timeout": 50000
-            }
-        },
-        "TCP": {
-            "description": "TCP is the bot responsible to send events to a tcp port (Splunk, ElasticSearch, etc..).",
-            "module": "intelmq.bots.outputs.tcp.output",
-            "parameters": {
-                "ip": "<ip>",
-                "port": "<port>"
-            }
-        },
-        "XMPP": {
-            "description": "XMPP is the bot responsible to send events to an XMPP server.",
-            "module": "intelmq.bots.outputs.xmpp.output",
-            "parameters": {
-                "xmpp_password": "xmpp password",
-                "xmpp_server": "xmpp server",
-                "xmpp_to_server": "destination server",
-                "xmpp_to_user": "destination username",
-                "xmpp_user": "xmpp username"
-            }
-        }
-    },
-    "Parser": {
-        "Abuse.ch Feodo Tracker Domains": {
-            "description": "Abuse.ch Feodo Tracker Domains Parser is the bot responsible to parse the report and sanitize the information.",
-            "module": "intelmq.bots.parsers.abusech.parser_domain",
-            "parameters": {}
-        },
-        "Abuse.ch Feodo Tracker IPs": {
-            "description": "Abuse.ch Feodo Tracker IPs Parser is the bot responsible to parse the report and sanitize the information.",
-            "module": "intelmq.bots.parsers.abusech.parser_ip",
-            "parameters": {}
-        },
-        "Abuse.ch Palevo Tracker Domains": {
-            "description": "Abuse.ch Palevo Tracker Domains Parser is the bot responsible to parse the report and sanitize the information.",
-            "module": "intelmq.bots.parsers.abusech.parser_domain",
-            "parameters": {}
-        },
-        "Abuse.ch Palevo Tracker IPs": {
-            "description": "Abuse.ch Palevo Tracker IPs Parser is the bot responsible to parse the report and sanitize the information.",
-            "module": "intelmq.bots.parsers.abusech.parser_ip",
-            "parameters": {}
-        },
-        "Abuse.ch ZeuS Tracker Domains": {
-            "description": "Abuse.ch ZeuS Tracker Domains Parser is the bot responsible to parse the report and sanitize the information.",
-            "module": "intelmq.bots.parsers.abusech.parser_domain",
-            "parameters": {}
-        },
-        "Abuse.ch ZeuS Tracker IPs": {
-            "description": "Abuse.ch ZeuS Tracker IPs Parser is the bot responsible to parse the report and sanitize the information.",
-            "module": "intelmq.bots.parsers.abusech.parser_ip",
-            "parameters": {}
-        },
-        "AlienVault": {
-            "description": "AlienVault Parser is the bot responsible to parse the report and sanitize the information.",
-            "module": "intelmq.bots.parsers.alienvault.parser",
-            "parameters": {}
-        },
-        "AlienVault OTX": {
-            "description": "AlienVault Parser is the bot responsible to parse the report and sanitize the information.",
-            "module": "intelmq.bots.parsers.alienvault.parser_otx",
-            "parameters": {}
-        },
-        "Arbor": {
-            "description": "Arbor Parser is the bot responsible to parse the report and sanitize the information.",
-            "module": "intelmq.bots.parsers.arbor.parser",
-            "parameters": {}
-        },
-        "Autoshun": {
-            "description": "Autoshun Parser is the bot responsible to parse the report and sanitize the information.",
-            "module": "intelmq.bots.parsers.autoshun.parser",
-            "parameters": {}
-        },
-        "BitSight Ciberfeed Stream": {
-            "description": "Bitsight Ciberfeed parser is the bot reponsible to parse and sanitize the information.",
-            "module": "intelmq.bots.parsers.bitsight.parser",
-            "parameters": {}
-        },
-        "BlockList.DE Apache": {
-            "description": "BlockList.DE Parser is the bot responsible to parse the report and sanitize the information.",
-            "module": "intelmq.bots.parsers.blocklistde.parser",
-            "parameters": {}
-        },
-        "BlockList.DE Bots": {
-            "description": "BlockList.DE Parser is the bot responsible to parse the report and sanitize the information.",
-            "module": "intelmq.bots.parsers.blocklistde.parser",
-            "parameters": {}
-        },
-        "BlockList.DE Brute-force Login": {
-            "description": "BlockList.DE Parser is the bot responsible to parse the report and sanitize the information.",
-            "module": "intelmq.bots.parsers.blocklistde.parser",
-            "parameters": {}
-        },
-        "BlockList.DE FTP": {
-            "description": "BlockList.DE Parser is the bot responsible to parse the report and sanitize the information.",
-            "module": "intelmq.bots.parsers.blocklistde.parser",
-            "parameters": {}
-        },
-        "BlockList.DE IMAP": {
-            "description": "BlockList.DE Parser is the bot responsible to parse the report and sanitize the information.",
-            "module": "intelmq.bots.parsers.blocklistde.parser",
-=======
-        "Abuse.ch IP": {
-            "description": "Abuse.ch IP Parser is the bot responsible to parse the report and sanitize the information.",
-            "module": "intelmq.bots.parsers.abusech.parser_ip",
->>>>>>> 7d1408b5
-            "parameters": {}
-        },
-        "AlienVault": {
-            "description": "AlienVault Parser is the bot responsible to parse the report and sanitize the information.",
-            "module": "intelmq.bots.parsers.alienvault.parser",
-            "parameters": {}
-        },
-        "AlienVault OTX": {
-            "description": "AlienVault Parser is the bot responsible to parse the report and sanitize the information.",
-            "module": "intelmq.bots.parsers.alienvault.parser_otx",
-            "parameters": {}
-        },
-        "Autoshun": {
-            "description": "Autoshun Parser is the bot responsible to parse the report and sanitize the information.",
-            "module": "intelmq.bots.parsers.autoshun.parser",
-            "parameters": {}
-        },
-        "BitSight Ciberfeed Stream": {
-            "description": "Bitsight Ciberfeed parser is the bot reponsible to parse and sanitize the information.",
-            "module": "intelmq.bots.parsers.bitsight.parser",
-            "parameters": {}
-        },
-        "Blocklist.de": {
-            "description": "BlockList.DE Parser is the bot responsible to parse the report and sanitize the information.",
-            "module": "intelmq.bots.parsers.blocklistde.parser",
-            "parameters": {}
-        },
-        "Blueliv Crimeserver": {
-            "description": "Blueliv Crimeserver Parser is the bot responsible to parse the report and sanitize the information.",
-            "module": "intelmq.bots.parsers.blueliv.parser_crimeserver",
-            "parameters": {}
-        },
-        "CI Army": {
-            "description": "CI Army Parser is the bot responsible to parse the report and sanitize the information.",
-            "module": "intelmq.bots.parsers.ci_army.parser",
-            "parameters": {}
-        },
-        "CleanMX Phishing": {
-            "description": "CleanMX Phishing Parser is the bot responsible to parse the report and sanitize the information.",
-            "module": "intelmq.bots.parsers.cleanmx.parser_phishing",
-            "parameters": {}
-        },
-        "CleanMX Virus": {
-            "description": "CleanMX Virus Parser is the bot responsible to parse the report and sanitize the information.",
-            "module": "intelmq.bots.parsers.cleanmx.parser_virus",
-            "parameters": {}
-        },
-        "Cymru Full Bogons": {
-            "description": "Cymru Full Bogons Parser is the bot responsible to parse the report and sanitize the information.",
-            "module": "intelmq.bots.parsers.cymru_full_bogons.parser",
-            "parameters": {}
-        },
-        "DShield AS": {
-            "description": "DShield AS Parser is the bot responsible to parse the report and sanitize the information.",
-            "module": "intelmq.bots.parsers.dshield.parser_asn",
-            "parameters": {}
-        },
-        "DShield Block": {
-            "description": "DShield Block Parser is the bot responsible to parse the report and sanitize the information.",
-            "module": "intelmq.bots.parsers.dshield.parser_block",
-            "parameters": {}
-        },
-        "DShield Suspicious Domains": {
-            "description": "DShield Suspicious Domains Parser is the bot responsible to parse the report and sanitize the information.",
-            "module": "intelmq.bots.parsers.dshield.parser_domain",
-            "parameters": {}
-        },
-        "Danger Rulez": {
-            "description": "Danger Rulez Parser is the bot responsible to parse the report and sanitize the information.",
-            "module": "intelmq.bots.parsers.danger_rulez.parser",
-            "parameters": {}
-        },
-        "Dragon Research Group SSH": {
-            "description": "Dragon Research Group SSH Parser is the bot responsible to parse the report and sanitize the information.",
-            "module": "intelmq.bots.parsers.dragonresearchgroup.parser_ssh",
-            "parameters": {}
-        },
-        "Dragon Research Group VNC": {
-            "description": "Dragon Research Group VNC Parser is the bot responsible to parse the report and sanitize the information.",
-            "module": "intelmq.bots.parsers.dragonresearchgroup.parser_vnc",
-            "parameters": {}
-        },
-        "DynDNS ponmocup Domains": {
-            "description": "Dyn Parser is the bot responsible to parse the report and sanitize the information.",
-            "module": "intelmq.bots.parsers.dyn.parser",
-            "parameters": {}
-        },
-        "Fraunhofer DGA": {
-            "description": "Fraunhofer DGA Parser is the bot responsible to parse the report and sanitize the information.",
-            "module": "intelmq.bots.parsers.fraunhofer.parser_dga",
-            "parameters": {}
-        },
-        "Generic CSV": {
-            "description": "Generic CSV Parser is a generic bot configurable to parse different csv collected files. Ignoring lines starting with character #. URLs without protocal can be prefixed with a default value.",
-            "module": "intelmq.bots.parsers.generic.parser_csv",
-            "parameters": {
-                "columns": [
-                    "",
-                    "source.fqdn"
-                ],
-                "default_url_protocol": "http://",
-                "delimiter": ",",
-                "skip_header": true,
-                "type": "c&c"
-            }
-        },
-        "HpHosts": {
-            "description": "HpHosts Parser is the bot responsible to parse the report and sanitize the information.",
-            "module": "intelmq.bots.parsers.hphosts.parser",
-            "parameters": {
-                "error_log_message": false
-            }
-        },
-        "JSON": {
-            "description": "JSON Parser converts from a JSON-String into an Event",
-            "module": "intelmq.bots.parsers.json.parser",
-            "parameters": {}
-        },
-        "MISP": {
-            "description": "MISP event parser.",
-            "module": "intelmq.bots.parsers.misp.parser",
-            "parameters": {}
-        },
-        "Malc0de Domain Blacklist": {
-            "description": "Malc0de Domain Blacklist Parser is the bot responsible to parse the report and sanitize the information.",
-            "module": "intelmq.bots.parsers.malc0de.parser_domain_blacklist",
-            "parameters": {}
-        },
-        "Malc0de IP Blacklist": {
-            "description": "Malc0de IP Blacklist Parser is the bot responsible to parse the report and sanitize the information.",
-            "module": "intelmq.bots.parsers.malc0de.parser_ip_blacklist",
-            "parameters": {}
-        },
-        "Malware Domain List": {
-            "description": "Malware Domain List Parser is the bot responsible to parse the report and sanitize the information.",
-            "module": "intelmq.bots.parsers.malwaredomainlist.parser",
-            "parameters": {}
-        },
-        "Malware Domains": {
-            "description": "Malware Domains Parser is the bot responsible to parse the report and sanitize the information.",
-            "module": "intelmq.bots.parsers.malwaredomains.parser",
-            "parameters": {}
-        },
-        "MalwarePatrol Dans Guardian": {
-            "description": "MalwarePatrol Dans Guardian Parser is the bot responsible to parse the report and sanitize the information.",
-            "module": "intelmq.bots.parsers.malwarepatrol.parser_dansguardian",
-            "parameters": {}
-        },
-        "N6Stomp": {
-            "description": "N6 Collector - CERT.pl's N6 Parser - N6 feed via STOMP interface",
-            "module": "intelmq.bots.parsers.n6.parser_n6stomp",
-            "parameters": {}
-        },
-        "OpenBL": {
-            "description": "OpenBL Parser is the bot responsible to parse the report and sanitize the information.",
-            "module": "intelmq.bots.parsers.openbl.parser",
-            "parameters": {}
-        },
-        "OpenPhish": {
-            "description": "OpenPhish Parser is the bot responsible to parse the report and sanitize the information.",
-            "module": "intelmq.bots.parsers.openphish.parser",
-            "parameters": {}
-        },
-        "PhishTank": {
-            "description": "PhishTank Parser is the bot responsible to parse the report and sanitize the information.",
-            "module": "intelmq.bots.parsers.phishtank.parser",
-            "parameters": {}
-        },
-        "ShadowServer": {
-            "description": "ShadowServer Parser is a bot capable of parsing all shadowserver feeds, depending on configuration files. Parameter 'feedname' is used as identifier to chose the correct mapping.",
-            "module": "intelmq.bots.parsers.shadowserver.parser",
-            "parameters": {
-                "feedname": "",
-                "override": true
-            }
-        },
-        "Spamhaus CERT": {
-            "description": "Spamhaus CERT Parser is the bot responsible to parse the report and sanitize the information.",
-            "module": "intelmq.bots.parsers.spamhaus.parser_cert",
-            "parameters": {}
-        },
-        "Spamhaus Drop": {
-            "description": "Spamhaus Drop Parser is the bot responsible to parse the report and sanitize the information.",
-            "module": "intelmq.bots.parsers.spamhaus.parser_drop",
-            "parameters": {}
-        },
-        "Taichung": {
-            "description": "Taichung Parser is the bot responsible to parse the report and sanitize the information.",
-            "module": "intelmq.bots.parsers.taichung.parser",
-            "parameters": {
-                "error_log_message": false
-            }
-        },
-        "Turris Greylist": {
-            "description": "Turris Greylist Parser is the bot responsible to parse the report and sanitize the information.",
-            "module": "intelmq.bots.parsers.turris.parser",
-            "parameters": {}
-        },
-        "URLVir Hosts": {
-            "description": "URLVir Hosts Parser is the bot responsible to parse the report and sanitize the information.",
-            "module": "intelmq.bots.parsers.urlvir.parser_hosts",
-            "parameters": {}
-        },
-        "URLVir IPs": {
-            "description": "URLVir IPs Parser is the bot responsible to parse the report and sanitize the information.",
-            "module": "intelmq.bots.parsers.urlvir.parser_ips",
-            "parameters": {}
-        },
-        "VXVault": {
-            "description": "VXVault Parser is the bot responsible to parse the report and sanitize the information.",
-            "module": "intelmq.bots.parsers.vxvault.parser",
-            "parameters": {}
-        }
-    },
-    "Expert": {
-        "ASN Lookup": {
-            "description": "ASN Lookup is the bot responsible to add ASN and BGP information from Route Views Project to the events.",
-            "module": "intelmq.bots.experts.asn_lookup.expert",
-            "parameters": {
-                "database": "/opt/intelmq/var/lib/bots/asn_lookup/ipasn.dat"
-            }
-        },
-        "Abusix": {
-            "description": "Abusix is the bot resposible to get the correspondent abuse contact from source IP and destination IP of the events",
-            "module": "intelmq.bots.experts.abusix.expert",
-            "parameters": {
-                "redis_cache_db": "5",
-                "redis_cache_host": "127.0.0.1",
-                "redis_cache_port": "6379",
-                "redis_cache_ttl": "86400"
-            }
-        },
-        "CERT.at Contact Database": {
-            "description": "Cert.at Contact Database is the bot responsible to get CERT. Set filter to true if you want to filter out events for cert.at. Set add_cc to true if you want to overwrite an existing CC value.",
-            "module": "intelmq.bots.experts.certat_contact.expert",
-            "parameters": {
-                "filter": false,
-                "http_verify_cert": true,
-                "overwrite_cc": false
-            }
-        },
-        "Cymru Whois": {
-            "description": "Cymry Whois (IP to ASN) is the bot responsible to add network information to the events (BGP, ASN, AS Name, Country, etc..).",
-            "module": "intelmq.bots.experts.cymru_whois.expert",
-            "parameters": {
-                "redis_cache_db": "5",
-                "redis_cache_host": "127.0.0.1",
-                "redis_cache_port": "6379",
-                "redis_cache_ttl": "86400"
-            }
-        },
-        "Deduplicator": {
-            "description": "Deduplicator is the bot responsible for detection and removal of duplicate messages. Messages get cached for <redis_cache_ttl> seconds. If found in the cache, it is assumed to be a duplicate.",
-            "module": "intelmq.bots.experts.deduplicator.expert",
-            "parameters": {
-                "ignore_keys": "raw,time.observation",
-                "redis_cache_db": "6",
-                "redis_cache_host": "127.0.0.1",
-                "redis_cache_port": "6379",
-                "redis_cache_ttl": "86400"
-            }
-        },
-        "Filter": {
-            "description": "Filters out events depending on bot parameters specification (filter_key, filter_value, filter_action)",
-            "module": "intelmq.bots.experts.filter.expert",
-            "parameters": {
-                "filter_action": "<keep/drop>",
-                "filter_key": "<source.geolocation.cc>",
-                "filter_regex": "",
-                "filter_value": "<PT>"
-            }
-        },
-        "Generic Contact DB Lookup": {
-            "description": "Fetches abuse contacts from a database per ASN.",
-            "module": "intelmq.bots.experts.contact_db_lookup.expert",
-            "parameters": {
-                "ascolumn": "asn",
-                "column": "contact",
-                "database": "intelmq",
-                "host": "localhost",
-                "password": "<password>",
-                "port": "5432",
-                "sslmode": "require",
-                "table": "contacts",
-                "user": "intelmq"
-            }
-        },
-        "Gethostbyname": {
-            "description": "fqdn2ip is the bot responsible to parsing the ip from the fqdn.",
-            "module": "intelmq.bots.experts.gethostbyname.expert",
-            "parameters": {}
-        },
-        "MaxMind GeoIP": {
-            "description": "MaxMind GeoIP is the bot responsible for adding geolocation information to events (Country, City, Longitude, Latitude, etc..)",
-            "module": "intelmq.bots.experts.maxmind_geoip.expert",
-            "parameters": {
-                "database": "/opt/intelmq/var/lib/bots/maxmind_geoip/GeoLite2-City.mmdb"
-            }
-        },
-        "Modify": {
-            "description": "Modify bot can make nearly arbitrary changes to event's fields based on regex-rules on different values. See docs/Bots.md for some examples.",
-            "module": "intelmq.bots.experts.modify.expert",
-            "parameters": {
-                "configuration_path": "/opt/intelmq/var/lib/bots/modify/modify.conf"
-            }
-        },
-        "RFC 1918": {
-            "description": "RFC 1918 removes fields or discards events if an ip or domain is invalid (invalid, local, reserved, documentation). IP, FQDN and URL field names are supported.",
-            "module": "intelmq.bots.experts.rfc1918.expert",
-            "parameters": {
-                "fields": "destination.ip,source.ip,source.url",
-                "policy": "del,drop,drop"
-            }
-        },
-        "RIPENCC": {
-            "description": "RIPENCC is the bot resposible to get the correspondent abuse contact from source IP and destination IP of the events. RIPEstat documentation: https://stat.ripe.net/docs/data_api ",
-            "module": "intelmq.bots.experts.ripencc_abuse_contact.expert",
-            "parameters": {
-                "query_ripe_db_asn": true,
-                "query_ripe_db_ip": true,
-                "query_ripe_stat": true,
-                "redis_cache_db": "5",
-                "redis_cache_host": "127.0.0.1",
-                "redis_cache_port": "6379",
-                "redis_cache_ttl": "86400"
-            }
-        },
-        "Reverse DNS": {
-            "description": "Reverse DNS is the bot resposible to get the correspondent domain name source IP and destination IP of the events",
-            "module": "intelmq.bots.experts.reverse_dns.expert",
-            "parameters": {
-                "redis_cache_db": "7",
-                "redis_cache_host": "127.0.0.1",
-                "redis_cache_port": "6379",
-                "redis_cache_ttl": "86400"
-            }
-        },
-        "Taxonomy": {
-            "description": "Taxonomy is the bot responsible to apply the eCSIRT Taxonomy to all events.",
-            "module": "intelmq.bots.experts.taxonomy.expert",
-            "parameters": {}
-        },
-        "Tor Nodes": {
-            "description": "Tor Nodes is the bot responsible to check if an IP is an Tor Exit Node.",
-            "module": "intelmq.bots.experts.tor_nodes.expert",
-            "parameters": {
-                "database": "/opt/intelmq/var/lib/bots/tor_nodes/tor_nodes.dat"
-            }
-        },
-        "url2fqdn": {
-            "description": "url2fqdn is the bot responsible to parsing the fqdn from the url.",
-            "module": "intelmq.bots.experts.url2fqdn.expert",
-            "parameters": {}
-        }
-    },
-    "Output": {
-        "File": {
-            "description": "File is the bot responsible to send events to a file.",
-            "module": "intelmq.bots.outputs.file.output",
-            "parameters": {
-                "file": "/opt/intelmq/var/lib/bots/file-output/events.txt",
-                "hierarchical_output": false
-            }
-        },
-        "IntelMQ Mailer": {
-            "description": "IntelMQ Mailer is the bot responsible to send events to a MongoDB database.",
-            "module": "intelmq.bots.outputs.intelmqmailer.output",
-            "parameters": {
-                "collection": "<collection>",
-                "database": "<database>",
-                "hierarchical_output": false,
-                "host": "<ip>",
-                "port": "<port>"
-            }
-        },
-        "MongoDB": {
-            "description": "MongoDB is the bot responsible to send events to a MongoDB database.",
-            "module": "intelmq.bots.outputs.mongodb.output",
-            "parameters": {
-                "collection": "<collection>",
-                "database": "<database>",
-                "hierarchical_output": false,
-                "host": "<ip>",
-                "port": "<port>"
-            }
-        },
-        "PostgreSQL": {
-            "description": "PostgreSQL is the bot responsible to send events to a PostgreSQL Database. When activating autocommit, transactions are not used: http://initd.org/psycopg/docs/connection.html#connection.autocommit",
-            "module": "intelmq.bots.outputs.postgresql.output",
-            "parameters": {
-                "autocommit": true,
-                "database": "intelmq-events",
-                "host": "localhost",
-                "password": "<password>",
-                "port": "5432",
-                "sslmode": "require",
-                "table": "events",
-                "user": "intelmq"
-            }
-        },
-        "REST API": {
-            "description": "REST API is the bot responsible to send events to a REST API listener through POST.",
-            "module": "intelmq.bots.outputs.restapi.output",
-            "parameters": {
-                "auth_token": "<token>",
-                "auth_token_name": "<token name>",
                 "hierarchical_output": false,
                 "host": "<host>"
             }
