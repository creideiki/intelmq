--- conflicted
+++ resolved
@@ -43,13 +43,8 @@
                 "rate_limit": "3600"
             }
         },
-<<<<<<< HEAD
-        "DCU": {
-            "module": "intelmq.bots.collectors.dcu.collector",
-=======
         "Microsoft DCU": {
             "module": "intelmq.bots.collectors.microsoft_dcu.collector",
->>>>>>> 499e83ae
             "description": "Microsoft DCU collector fetches report from an azure account",
             "parameters": {
                 "azure_account_name": "<account_name>",
@@ -193,15 +188,9 @@
                 "rate_limit": "0"
             }
         },
-<<<<<<< HEAD
-        "DCU": {
-            "module": "intelmq.bots.parsers.dcu.parser",
-            "description": "Parses dcu output created by dcu collector into IntelMQ format",
-=======
         "Microsoft DCU": {
             "module": "intelmq.bots.parsers.microsoft_dcu.parser",
             "description": "Parses output created by Microsoft DCU collector into IntelMQ format",
->>>>>>> 499e83ae
             "parameters": {
             }
         },
