{
    "Collector": {
        "Abuse.ch Feodo Tracker Domains": {
            "description": "The Feodo Tracker Feodo Domain Blocklist contains domain names (FQDN) used as C&C communication channel by the Feodo Trojan. These domains names are usually registered and operated by cybercriminals for the exclusive purpose of hosting a Feodo botnet controller. Hence you should expect no legit traffic to those domains. I highly recommend you to block/drop any traffic towards any Feodo C&C domain by using the Feodo Domain Blocklist. Please consider that domain names are usually only used by version B of the Feodo Trojan. C&C communication channels used by version A, version C and version D are not covered by this blocklist.",
            "module": "intelmq.bots.collectors.http.collector_http",
            "parameters": {
                "feed": "Abuse.ch",
                "http_url": "https://feodotracker.abuse.ch/blocklist/?download=domainblocklist",
                "rate_limit": 129600
            }
        },
        "Abuse.ch Feodo Tracker IPs": {
            "description": "The Feodo Tracker Feodo IP Blocklist contains IP addresses (IPv4) used as C&C communication channel by the Feodo Trojan. This lists contains two types of IP address: Feodo C&C servers used by version A, version C and version D of the Feodo Trojan (these IP addresses are usually compromised servers running an nginx daemon on port 8080 TCP or 7779 TCP that is acting as proxy, forwarding all traffic to a tier 2 proxy node) and Feodo C&C servers used by version B which are usually used for the exclusive purpose of hosting a Feodo C&C server. Attention: Since Feodo C&C servers associated with version A, version C and version D are usually hosted on compromised servers, its likely that you also block/drop legit traffic e.g. towards websites hosted on a certain IP address acting as Feodo C&C for version A, version C and version D. If you only want to block/drop traffic to Feodo C&C servers hosted on bad IPs (version B), please use the blocklist BadIPs documented below.",
            "module": "intelmq.bots.collectors.http.collector_http",
            "parameters": {
                "feed": "Abuse.ch",
                "http_url": "https://feodotracker.abuse.ch/blocklist/?download=ipblocklist",
                "rate_limit": 129600
            }
        },
        "Abuse.ch Palevo Tracker Domains": {
            "description": "Palevo C&C Domain Blocklists includes domain names which are being used as botnet C&C for the Palevo crimeware.",
            "module": "intelmq.bots.collectors.http.collector_http",
            "parameters": {
                "feed": "Abuse.ch",
                "http_url": "https://palevotracker.abuse.ch/blocklists.php?download=domainblocklist",
                "rate_limit": 129600
            }
        },
        "Abuse.ch Palevo Tracker IPs": {
            "description": "Palevo C&C IP Blocklist includes IP addresses which are being used as botnet C&C for the Palevo crimeware.",
            "module": "intelmq.bots.collectors.http.collector_http",
            "parameters": {
                "feed": "Abuse.ch",
                "http_url": "https://palevotracker.abuse.ch/blocklists.php?download=ipblocklist",
                "rate_limit": 129600
            }
        },
        "Abuse.ch ZeuS Tracker Domains": {
            "description": "The ZeuS domain blocklist (BadDomains) is the recommended blocklist if you want to block only ZeuS domain names. It has domain names that ZeuS Tracker believes to be hijacked (level 2). Hence the false positive rate should be much lower compared to the standard ZeuS domain blocklist.",
            "module": "intelmq.bots.collectors.http.collector_http",
            "parameters": {
                "feed": "Abuse.ch",
                "http_url": "https://zeustracker.abuse.ch/blocklist.php?download=baddomains",
                "rate_limit": 129600
            }
        },
        "Abuse.ch ZeuS Tracker IPs": {
            "description": "This list only includes IPv4 addresses that are used by the ZeuS trojan. It is the recommened list if you want to block only ZeuS IPs. It excludes IP addresses that ZeuS Tracker believes to be hijacked (level 2) or belong to a free web hosting provider (level 3). Hence the false postive rate should be much lower compared to the standard ZeuS IP blocklist.",
            "module": "intelmq.bots.collectors.http.collector_http",
            "parameters": {
                "feed": "Abuse.ch",
                "http_url": "https://zeustracker.abuse.ch/blocklist.php?download=badips",
                "rate_limit": 129600
            }
        },
        "AlienVault": {
            "description": "AlienVault Collector retrieves reports via the SDK https://github.com/AlienVault-Labs/OTX-Python-SDK/ from https://otx.alienvault.com/ http_ssl_proxy does apply.",
            "module": "intelmq.bots.collectors.http.collector_http",
            "parameters": {
                "feed": "AlienVault",
                "http_url": "https://reputation.alienvault.com/reputation.data",
                "rate_limit": 3600
            }
        },
        "AlienVault OTX": {
            "description": "AlienVault OTX Collector is the bot responsible to get the report through the API. Report could vary according to subscriptions.",
            "module": "intelmq.bots.collectors.alienvault_otx.collector",
            "parameters": {
                "api_key": "<insert your api key>",
                "feed": "AlienVault OTX",
                "rate_limit": "3600"
            }
        },
        "Autoshun": {
            "description": "Autoshun Collector is the bot responsible to get the report from source of information.",
            "module": "intelmq.bots.collectors.http.collector_http",
            "parameters": {
                "feed": "Autoshun",
                "http_url": "https://www.autoshun.org/files/shunlist.html",
                "rate_limit": 3600
            }
        },
        "BitSight Ciberfeed Stream": {
            "description": "Bitsight Collector is the bot reponsible to get Bitsight Ciberfeed Alert Stream",
            "module": "intelmq.bots.collectors.bitsight.collector",
            "parameters": {
                "feed": "BitSight",
                "http_url": "http://alerts.bitsighttech.com:8080/stream?key=<api>"
            }
        },
        "BlockList.DE Apache": {
            "description": "BlockList.DE Apache Collector is the bot responsible to get the report from source of information. All IP addresses which have been reported within the last 48 hours as having run attacks on the service Apache, Apache-DDOS, RFI-Attacks. ",
            "module": "intelmq.bots.collectors.http.collector_http",
            "parameters": {
                "feed": "BlockList.de",
                "http_url": "https://lists.blocklist.de/lists/apache.txt",
                "rate_limit": 86400
            }
        },
        "BlockList.DE Bots": {
            "description": "BlockList.DE Bots Collector is the bot responsible to get the report from source of information. All IP addresses which have been reported within the last 48 hours as having run attacks attacks on the RFI-Attacks, REG-Bots, IRC-Bots or BadBots (BadBots = he has posted a Spam-Comment on a open Forum or Wiki).",
            "module": "intelmq.bots.collectors.http.collector_http",
            "parameters": {
                "feed": "BlockList.de",
                "http_url": "https://lists.blocklist.de/lists/bots.txt",
                "rate_limit": 86400
            }
        },
        "BlockList.DE Brute-force Login": {
            "description": "BlockList.DE Brute-force Login Collector is the bot responsible to get the report from source of information. All IPs which attacks Joomlas, Wordpress and other Web-Logins with Brute-Force Logins.",
            "module": "intelmq.bots.collectors.http.collector_http",
            "parameters": {
                "feed": "BlockList.de",
                "http_url": "https://lists.blocklist.de/lists/bruteforcelogin.txt",
                "rate_limit": 86400
            }
        },
        "BlockList.DE FTP": {
            "description": "BlockList.DE FTP Collector is the bot responsible to get the report from source of information. All IP addresses which have been reported within the last 48 hours for attacks on the Service FTP.",
            "module": "intelmq.bots.collectors.http.collector_http",
            "parameters": {
                "feed": "BlockList.de",
                "http_url": "https://lists.blocklist.de/lists/ftp.txt",
                "rate_limit": 86400
            }
        },
        "BlockList.DE IMAP": {
            "description": "BlockList.DE IMAP Collector is the bot responsible to get the report from source of information. All IP addresses which have been reported within the last 48 hours for attacks on the Service imap, sasl, pop3.....",
            "module": "intelmq.bots.collectors.http.collector_http",
            "parameters": {
                "feed": "BlockList.de",
                "http_url": "https://lists.blocklist.de/lists/imap.txt",
                "rate_limit": 86400
            }
        },
        "BlockList.DE IRC Bot": {
            "description": "BlockList.DE IRC Bot Collector is the bot responsible to get the report from source of information.",
            "module": "intelmq.bots.collectors.http.collector_http",
            "parameters": {
                "feed": "BlockList.de",
                "http_url": "https://lists.blocklist.de/lists/ircbot.txt",
                "rate_limit": 86400
            }
        },
        "BlockList.DE Mail": {
            "description": "BlockList.DE Mail Collector is the bot responsible to get the report from source of information. All IP addresses which have been reported within the last 48 hours as having run attacks on the service Mail, Postfix.",
            "module": "intelmq.bots.collectors.http.collector_http",
            "parameters": {
                "feed": "BlockList.de",
                "http_url": "https://lists.blocklist.de/lists/mail.txt",
                "rate_limit": 86400
            }
        },
        "BlockList.DE SIP": {
            "description": "BlockList.DE SIP Collector is the bot responsible to get the report from source of information. All IP addresses that tried to login in a SIP-, VOIP- or Asterisk-Server and are inclueded in the IPs-List from http://www.infiltrated.net/ (Twitter).",
            "module": "intelmq.bots.collectors.http.collector_http",
            "parameters": {
                "feed": "BlockList.de",
                "http_url": "https://lists.blocklist.de/lists/sip.txt",
                "rate_limit": 86400
            }
        },
        "BlockList.DE SSH": {
            "description": "BlockList.DE SSH Collector is the bot responsible to get the report from source of information. All IP addresses which have been reported within the last 48 hours as having run attacks on the service SSH. ",
            "module": "intelmq.bots.collectors.http.collector_http",
            "parameters": {
                "feed": "BlockList.de",
                "http_url": "https://lists.blocklist.de/lists/ssh.txt",
                "rate_limit": 86400
            }
        },
        "BlockList.DE Strong IPs": {
            "description": "BlockList.DE Strong IPs Collector is the bot responsible to get the report from source of information. All IPs which are older then 2 month and have more then 5.000 attacks.",
            "module": "intelmq.bots.collectors.http.collector_http",
            "parameters": {
                "feed": "BlockList.de",
                "http_url": "https://lists.blocklist.de/lists/strongips.txt",
                "rate_limit": 86400
            }
        },
        "Blueliv Crimeserver": {
            "description": "Blueliv Crimeserver Collector is the bot responsible to get the report through the API.",
            "module": "intelmq.bots.collectors.blueliv.collector_crimeserver",
            "parameters": {
                "api_key": "<insert your api key>",
                "feed": "Blueliv Crimeserver",
                "rate_limit": "3600"
            }
        },
        "CI Army": {
            "description": "CI Army Collector is the bot responsible to get the report from source of information.",
            "module": "intelmq.bots.collectors.http.collector_http",
            "parameters": {
                "feed": "CI Army",
                "http_url": "http://cinsscore.com/list/ci-badguys.txt",
                "rate_limit": 3600
            }
        },
        "CleanMX Phishing": {
            "description": "CleanMX Phishing Collector is the bot responsible to get the report from source of information.",
            "module": "intelmq.bots.collectors.http.collector_http",
            "parameters": {
                "feed": "CleanMX",
                "http_url": "http://support.clean-mx.de/clean-mx/xmlphishing?response=alive&format=csv&domain=",
                "rate_limit": 129600
            }
        },
        "CleanMX Virus": {
            "description": "CleanMX Virus Collector is the bot responsible to get the report from source of information.",
            "module": "intelmq.bots.collectors.http.collector_http",
            "parameters": {
                "feed": "CleanMX",
                "http_url": "http://support.clean-mx.de/clean-mx/xmlviruses?response=alive&format=csv&domain=",
                "rate_limit": 129600
            }
        },
        "Cymru Full Bogons": {
            "description": "Cymru Full Bogons Collector is the bot responsible to get the report from source of information.",
            "module": "intelmq.bots.collectors.http.collector_http",
            "parameters": {
                "feed": "Cymru",
                "http_url": "https://www.team-cymru.org/Services/Bogons/fullbogons-ipv4.txt",
                "rate_limit": 129600
            }
        },
        "DShield AS": {
            "description": "DShield AS Collector is the bot responsible to get the report from source of information.",
            "module": "intelmq.bots.collectors.http.collector_http",
            "parameters": {
                "feed": "DShield",
                "http_url": "https://dshield.org/asdetailsascii.html?as=<AS Number>",
                "rate_limit": 129600
            }
        },
        "DShield Block": {
            "description": "DShield Block Collector is the bot responsible to get the report from source of information.",
            "module": "intelmq.bots.collectors.http.collector_http",
            "parameters": {
                "feed": "DShield",
                "http_url": "https://www.dshield.org/block.txt",
                "rate_limit": 129600
            }
        },
        "DShield Suspicious Domains": {
            "description": "DShield Suspicious Domains Collector is the bot responsible to get the report from source of information.",
            "module": "intelmq.bots.collectors.http.collector_http",
            "parameters": {
                "feed": "DShield",
                "http_url": "https://www.dshield.org/feeds/suspiciousdomains_High.txt",
                "rate_limit": 129600
            }
        },
        "Danger Rulez": {
            "description": "Danger Rulez Collector is the bot responsible to get the report from source of information.",
            "module": "intelmq.bots.collectors.http.collector_http",
            "parameters": {
                "feed": "Danger Rulez",
                "http_url": "http://danger.rulez.sk/projects/bruteforceblocker/blist.php",
                "rate_limit": 3600
            }
        },
        "Dragon Research Group SSH": {
            "description": "Dragon Research Group SSH Collector is the bot responsible to get the report from source of information.",
            "module": "intelmq.bots.collectors.http.collector_http",
            "parameters": {
                "feed": "Dragon Research Group",
                "http_url": "https://dragonresearchgroup.org/insight/sshpwauth.txt",
                "rate_limit": 3600
            }
        },
        "Dragon Research Group VNC": {
            "description": "Dragon Research Group VNC Collector is the bot responsible to get the report from source of information.",
            "module": "intelmq.bots.collectors.http.collector_http",
            "parameters": {
                "feed": "Dragon Research Group",
                "http_url": "https://dragonresearchgroup.org/insight/vncprobe.txt",
                "rate_limit": 3600
            }
        },
        "DynDNS ponmocup Domains": {
            "description": "DynDNS ponmocup. List of ponmocup malware redirection domains and infected web-servers. See also http://security-research.dyndns.org/pub/botnet-links.html",
            "module": "intelmq.bots.collectors.http.collector_http",
            "parameters": {
                "feed": "DynDNS ponmocup Domains",
                "http_url": "http://security-research.dyndns.org/pub/malware-feeds/ponmocup-infected-domains-CIF-latest.txt",
                "rate_limit": 10800
            }
        },
        "Fileinput": {
            "description": "Fileinput collector fetches data from a file.",
            "module": "intelmq.bots.collectors.file.collector_file",
            "parameters": {
                "delete_file": false,
                "feed": "FileCollector",
                "path": "/tmp/",
                "postfix": ".csv",
                "rate_limit": 300
            }
        },
        "Fraunhofer DGA": {
            "description": "Fraunhofer DGA collector fetches data from Fraunhofers domain generation archive.",
            "module": "intelmq.bots.collectors.http.collector_http",
            "parameters": {
                "feed": "Fraunhofer DGA",
                "http_password": "<PASSWORD>",
                "http_url": "https://dgarchive.caad.fkie.fraunhofer.de/today",
                "http_username": "<USER>",
                "rate_limit": 10800
            }
        },
        "Generic Mail Attachment Fetcher": {
            "description": "Monitor IMAP mailboxes and retrieve mail attachments",
            "module": "intelmq.bots.collectors.mail.collector_mail_attach",
            "parameters": {
                "attach_regex": "csv.zip",
                "attach_unzip": true,
                "feed": "",
                "folder": "INBOX",
                "mail_host": "<host>",
                "mail_password": "<password>",
                "mail_ssl": true,
                "mail_user": "<user>",
                "rate_limit": "60",
                "subject_regex": "<subject>"
            }
        },
        "Generic Mail URL Fetcher": {
            "description": "Monitor IMAP mailboxes and fetch files from URLs contained in mail bodies",
            "module": "intelmq.bots.collectors.mail.collector_mail_url",
            "parameters": {
                "feed": "",
                "folder": "INBOX",
                "http_password": "<password>",
                "http_user": "<user>",
                "mail_host": "<host>",
                "mail_password": "<password>",
                "mail_ssl": true,
                "mail_user": "<user>",
                "rate_limit": "60",
                "subject_regex": "<subject>",
                "url_regex": "http://"
            }
        },
        "HpHosts": {
            "description": "HPHost Collector is the bot responsible to get the report from source of information.",
            "module": "intelmq.bots.collectors.http.collector_http",
            "parameters": {
                "feed": "HpHosts",
                "http_url": "http://hosts-file.net/download/hosts.txt",
                "rate_limit": 3600
            }
        },
        "MISP Generic": {
            "description": "Collect events from a MISP server.",
            "module": "intelmq.bots.collectors.misp.collector",
            "parameters": {
                "feed": "misp_generic",
                "misp_key": "<insert MISP Authkey>",
                "misp_tag_processed": "<insert MISP tag for processed events>",
                "misp_tag_to_process": "<insert MISP tag for events to be processed>",
                "misp_url": "<insert url of MISP server (with trailing '/')>",
                "misp_verify": true,
                "rate_limit": 3600
            }
        },
        "Malc0de Domain Blacklist": {
            "description": "Malc0de Domain Blacklist Collector is the bot responsible to get the report from source of information.",
            "module": "intelmq.bots.collectors.http.collector_http",
            "parameters": {
                "feed": "Malc0de",
                "http_url": "https://malc0de.com/bl/BOOT",
                "rate_limit": 10800
            }
        },
        "Malc0de IP Blacklist": {
            "description": "Malc0de IP Blacklist Collector is the bot responsible to get the report from source of information.",
            "module": "intelmq.bots.collectors.http.collector_http",
            "parameters": {
                "feed": "Malc0de",
                "http_url": "https://malc0de.com/bl/IP_Blacklist.txt",
                "rate_limit": 10800
            }
        },
        "Malware Domain List": {
            "description": "Malware Domain List Collector is the bot responsible to get the report from source of information.",
            "module": "intelmq.bots.collectors.http.collector_http",
            "parameters": {
                "feed": "Malware Domain List",
                "http_url": "http://www.malwaredomainlist.com/updatescsv.php",
                "rate_limit": 3600
            }
        },
        "Malware Domains": {
            "description": "Malware Domains is the bot responsible to get the report from source of information.",
            "module": "intelmq.bots.collectors.http.collector_http",
            "parameters": {
                "feed": "MalwareDomains",
                "http_url": "http://mirror2.malwaredomains.com/files/domains.txt",
                "rate_limit": 172800
            }
        },
        "Malware Group Domains": {
            "description": "Malware Group Domains Collector is the bot responsible to get the report from source of information.",
            "module": "intelmq.bots.collectors.http.collector_http",
            "parameters": {
                "feed": "MalwareGroup",
                "http_url": "http://www.malwaregroup.com/domains",
                "rate_limit": 129600
            }
        },
        "Malware Group IPs": {
            "description": "Malware Group IPs Collector is the bot responsible to get the report from source of information.",
            "module": "intelmq.bots.collectors.http.collector_http",
            "parameters": {
                "feed": "MalwareGroup",
                "http_url": "http://www.malwaregroup.com/ipaddresses",
                "rate_limit": 129600
            }
        },
        "Malware Group Proxies": {
            "description": "Malware Group Proxies Collector is the bot responsible to get the report from source of information.",
            "module": "intelmq.bots.collectors.http.collector_http",
            "parameters": {
                "feed": "MalwareGroup",
                "http_url": "http://www.malwaregroup.com/proxies",
                "rate_limit": 129600
            }
        },
        "MalwarePatrol Dans Guardian": {
            "description": "MalwarePatrol Dans Guardian Collector is the bot responsible to get the report from source of information.",
            "module": "intelmq.bots.collectors.http.collector_http",
            "parameters": {
                "feed": "MalwarePatrol",
                "http_url": "https://lists.malwarepatrol.net/cgi/getfile?receipt=< API KEY >&product=8&list=dansguardian",
                "rate_limit": 180000
            }
        },
        "N6stomp": {
            "description": "N6 Collector - CERT.pl's N6 Collector - N6 feed via STOMP interface. Note that rate_limit does not apply for this bot as it is waiting for messages on a stream.",
            "module": "intelmq.bots.collectors.n6.collector_stomp",
            "parameters": {
                "exchange": "<INSERT your exchange point as given by CERT.pl>",
                "feed": "n6stomp",
                "port": 61614,
                "server": "n6stream.cert.pl",
                "ssl_ca_certificate": "<insert path to CA file for CERT.pl's n6>",
                "ssl_client_certificate": "<insert path to client cert file for CERT.pl's n6>",
                "ssl_client_certificate_key": "<insert path to client cert key file for CERT.pl's n6>"
            }
        },
        "OpenBL": {
            "description": "OpenBL Collector is the bot responsible to get the report from source of information.",
            "module": "intelmq.bots.collectors.http.collector_http",
            "parameters": {
                "feed": "OpenBL",
                "http_url": "https://www.openbl.org/lists/date_all.txt",
                "rate_limit": 43200
            }
        },
        "OpenPhish": {
            "description": "OpenPhish Collector is the bot responsible to get the report from source of information.",
            "module": "intelmq.bots.collectors.http.collector_http",
            "parameters": {
                "feed": "OpenPhish",
                "http_url": "https://www.openphish.com/feed.txt",
                "rate_limit": 86400
            }
        },
        "PhishTank": {
            "description": "PhishTank Collector is the bot responsible to get the report from source of information.",
            "module": "intelmq.bots.collectors.http.collector_http",
            "parameters": {
                "feed": "Phishtank",
                "http_url": "https://data.phishtank.com/data/< API KEY >/online-valid.csv",
                "rate_limit": 28800
            }
        },
        "Request Tracker": {
            "description": "Request Tracker Collector fetches attachments from an RTIR instance and optionally decrypts them with gnupg.",
            "module": "intelmq.bots.collectors.rt.collector_rt",
            "parameters": {
                "attachment_regex": "\\.csv\\.zip$",
                "feed": "Request Tracker",
                "password": "password",
                "rate_limit": 3600,
                "search_owner": "nobody",
                "search_queue": "Incident Reports",
                "search_status": "new",
                "search_subject_like": "Report",
                "set_status": "open",
                "take_ticket": true,
                "unzip_attachment": true,
                "uri": "http://localhost/rt/REST/1.0",
                "url_regex": "https://dl.shadowserver.org/[a-zA-Z0-9?_-]*",
                "user": "intelmq"
            }
        },
        "ShadowServer Chargen": {
            "description": "ShadowServer Chargen Collector is the bot responsible to get the report from source of information. https://www.shadowserver.org/wiki/pmwiki.php/Services/Open-Chargen",
            "module": "intelmq.bots.collectors.mail.collector_mail_url",
            "parameters": {
                "accuracy": "",
                "feed": "",
                "folder": "Inbox.shadowserver",
                "mail_host": "<host>",
                "mail_password": "<password>",
                "mail_ssl": true,
                "mail_user": "<user>",
                "rate_limit": "3600",
                "subject_regex": "Shadowserver [^ ]+ Chargen Report",
                "url_regex": "https://dl.shadowserver.org/[^ ]+"
            }
        },
        "ShadowServer Drone": {
            "description": "ShadowServer Drone Collector is the bot responsible to get the report from source of information. https://www.shadowserver.org/wiki/pmwiki.php/Services/Botnet-Drone-Hadoop",
            "module": "intelmq.bots.collectors.mail.collector_mail_attach",
            "parameters": {
                "attach_regex": "csv.zip",
                "attach_unzip": true,
                "folder": "Inbox.shadowserver",
                "mail_host": "<host>",
                "mail_password": "<password>",
                "mail_ssl": true,
                "mail_user": "<user>",
                "rate_limit": "3600",
                "subject_regex": "Shadowserver [^ ]+ Drone Report"
            }
        },
        "ShadowServer Microsoft Sinkhole": {
            "description": "ShadowServer Microsoft Sinkhole Collector is the bot responsible to get the report from source of information. https://www.shadowserver.org/wiki/pmwiki.php/Services/Microsoft-Sinkhole",
            "module": "intelmq.bots.collectors.mail.collector_mail_attach",
            "parameters": {
                "attach_regex": "csv.zip",
                "attach_unzip": true,
                "folder": "Inbox.shadowserver",
                "mail_host": "<host>",
                "mail_password": "<password>",
                "mail_ssl": true,
                "mail_user": "<user>",
                "rate_limit": "3600",
                "subject_regex": "Shadowserver [^ ]+ Microsoft Sinkhole Report"
            }
        },
        "ShadowServer QOTD": {
            "description": "ShadowServer QOTD Collector is the bot responsible to get the report from source of information. https://www.shadowserver.org/wiki/pmwiki.php/Services/Open-QOTD",
            "module": "intelmq.bots.collectors.mail.collector_mail_url",
            "parameters": {
                "accuracy": "",
                "attach_regex": "csv.zip",
                "attach_unzip": true,
                "feed": "",
                "folder": "Inbox.shadowserver",
                "mail_host": "<host>",
                "mail_password": "<password>",
                "mail_ssl": true,
                "mail_user": "<user>",
                "rate_limit": "3600",
                "subject_regex": "Shadowserver [^ ]+ QOTD Report"
            }
        },
        "ShadowServer SNMP": {
            "description": "ShadowServer Microsoft Sinkhole Collector is the bot responsible to get the report from source of information. https://www.shadowserver.org/wiki/pmwiki.php/Services/Open-SNMP",
            "module": "intelmq.bots.collectors.mail.collector_mail_attach",
            "parameters": {
                "attach_regex": "csv.zip",
                "attach_unzip": true,
                "folder": "Inbox.shadowserver",
                "mail_host": "<host>",
                "mail_password": "<password>",
                "mail_ssl": true,
                "mail_user": "<user>",
                "rate_limit": "3600",
                "subject_regex": "Shadowserver [^ ]+ SNMP Report"
            }
        },
        "Spamhaus CERT": {
            "description": "Spamhaus CERT Insight Portal. Access limited to CERTs and CSIRTs with national or regional responsibility. https://www.spamhaus.org/news/article/705/spamhaus-launches-cert-insight-portal",
            "module": "intelmq.bots.collectors.http.collector_http",
            "parameters": {
                "feed": "Spamhaus CERT",
                "http_url": "<your CERT portal URL>",
                "rate_limit": 3600
            }
        },
        "Spamhaus Drop": {
            "description": "Spamhaus Drop Collector is the bot responsible to get the report from source of information.",
            "module": "intelmq.bots.collectors.http.collector_http",
            "parameters": {
                "feed": "Spamhaus Drop",
                "http_url": "https://www.spamhaus.org/drop/drop.txt",
                "rate_limit": 3600
            }
        },
        "Taichung": {
            "description": "Taichung Collector is the bot responsible to get the report from source of information.",
            "module": "intelmq.bots.collectors.http.collector_http",
            "parameters": {
                "feed": "Taichung",
                "http_url": "https://www.tc.edu.tw/net/netflow/lkout/recent/30",
                "rate_limit": 3600
            }
        },
        "Turris Greylist": {
            "description": "Turris Greylist Collector is the bot responsible to get the report from source of information.",
            "module": "intelmq.bots.collectors.http.collector_http",
            "parameters": {
                "feed": "Turris Greylist",
                "http_url": "https://www.turris.cz/greylist-data/greylist-latest.csv",
                "rate_limit": 43200
            }
        },
        "URLVir Hosts": {
            "description": "URLVir Hosts Collector is the bot responsible to get the report from source of information.",
            "module": "intelmq.bots.collectors.http.collector_http",
            "parameters": {
                "feed": "URLVir",
                "http_url": "http://www.urlvir.com/export-hosts/",
                "rate_limit": 129600
            }
        },
        "URLVir IPs": {
            "description": "URLVir IPs Collector is the bot responsible to get the report from source of information.",
            "module": "intelmq.bots.collectors.http.collector_http",
            "parameters": {
                "feed": "URLVir",
                "http_url": "http://www.urlvir.com/export-ip-addresses/",
                "rate_limit": 129600
            }
        },
        "VXVault": {
            "description": "VXVault Collector is the bot responsible to get the report from source of information.",
            "module": "intelmq.bots.collectors.http.collector_http",
            "parameters": {
                "feed": "VxVault",
                "http_url": "http://vxvault.net/URL_List.php",
                "rate_limit": 3600
            }
        },
        "XMPP": {
            "description": "This bot can connect to an XMPP Server and one room, in order to receive reports from it.",
            "module": "intelmq.bots.collectors.xmpp.collector",
            "parameters": {
                "rate_limit": 3600,
                "xmpp_password": "xmpp password",
                "xmpp_room": "xmpp room",
                "xmpp_room_nick": "xmpp room nick",
                "xmpp_room_password": "xmpp room password",
                "xmpp_server": "xmpp server",
                "xmpp_user": "xmpp username"
            }
        }
    },
    "Expert": {
        "ASN Lookup": {
            "description": "ASN Lookup is the bot responsible to add ASN and BGP information from Route Views Project to the events.",
            "module": "intelmq.bots.experts.asn_lookup.expert",
            "parameters": {
                "database": "/opt/intelmq/var/lib/bots/asn_lookup/ipasn.dat"
            }
        },
        "Abusix": {
            "description": "Abusix is the bot resposible to get the correspondent abuse contact from source IP and destination IP of the events",
            "module": "intelmq.bots.experts.abusix.expert",
            "parameters": {
                "redis_cache_db": "5",
                "redis_cache_host": "127.0.0.1",
                "redis_cache_port": "6379",
                "redis_cache_ttl": "86400"
            }
        },
        "CERT.at Contact Database": {
            "description": "Cert.at Contact Database is the bot responsible to get CERT. Set filter to true if you want to filter out events for cert.at. Set add_cc to true if you want to overwrite an existing CC value.",
            "module": "intelmq.bots.experts.certat_contact.expert",
            "parameters": {
                "filter": false,
                "http_verify_cert": true,
                "overwrite_cc": false
            }
        },
        "Cymru Whois": {
            "description": "Cymry Whois (IP to ASN) is the bot responsible to add network information to the events (BGP, ASN, AS Name, Country, etc..).",
            "module": "intelmq.bots.experts.cymru_whois.expert",
            "parameters": {
                "redis_cache_db": "5",
                "redis_cache_host": "127.0.0.1",
                "redis_cache_port": "6379",
                "redis_cache_ttl": "86400"
            }
        },
        "Deduplicator": {
            "description": "Deduplicator is the bot responsible for detection and removal of duplicate messages. Messages get cached for <redis_cache_ttl> seconds. If found in the cache, it is assumed to be a duplicate.",
            "module": "intelmq.bots.experts.deduplicator.expert",
            "parameters": {
                "ignore_keys": "raw,time.observation",
                "redis_cache_db": "6",
                "redis_cache_host": "127.0.0.1",
                "redis_cache_port": "6379",
                "redis_cache_ttl": "86400"
            }
        },
        "Filter": {
            "description": "Filters out events depending on bot parameters specification (filter_key, filter_value, filter_action)",
            "module": "intelmq.bots.experts.filter.expert",
            "parameters": {
                "filter_action": "<keep/drop>",
                "filter_key": "<source.geolocation.cc>",
                "filter_value": "<PT>"
            }
        },
        "Gethostbyname": {
            "description": "fqdn2ip is the bot responsible to parsing the ip from the fqdn.",
            "module": "intelmq.bots.experts.gethostbyname.expert",
            "parameters": {}
        },
        "MaxMind GeoIP": {
            "description": "MaxMind GeoIP is the bot responsible for adding geolocation information to events (Country, City, Longitude, Latitude, etc..)",
            "module": "intelmq.bots.experts.maxmind_geoip.expert",
            "parameters": {
                "database": "/opt/intelmq/var/lib/bots/maxmind_geoip/GeoLite2-City.mmdb"
            }
        },
        "Modify": {
            "description": "Modify bot can make nearly arbitrary changes to event's fields based on regex-rules on different values. See docs/Bots.md for some examples.",
            "module": "intelmq.bots.experts.modify.expert",
            "parameters": {
                "configuration_path": "/opt/intelmq/var/lib/bots/modify/modify.conf"
            }
        },
        "RFC 1918": {
            "description": "RFC 1918 removes fields or discards events if an ip or domain is invalid (invalid, local, reserved, documentation). IP, FQDN and URL field names are supported.",
            "module": "intelmq.bots.experts.rfc1918.expert",
            "parameters": {
                "fields": "destination.ip,source.ip,source.url",
                "policy": "del,drop,drop"
            }
        },
        "RIPENCC": {
            "description": "RIPENCC is the bot resposible to get the correspondent abuse contact from source IP and destination IP of the events. RIPEstat documentation: https://stat.ripe.net/docs/data_api ",
            "module": "intelmq.bots.experts.ripencc_abuse_contact.expert",
            "parameters": {
                "query_ripe_db_asn": true,
                "query_ripe_db_ip": true,
                "query_ripe_stat": true,
                "redis_cache_db": "5",
                "redis_cache_host": "127.0.0.1",
                "redis_cache_port": "6379",
                "redis_cache_ttl": "86400"
            }
        },
        "Reverse DNS": {
            "description": "Reverse DNS is the bot resposible to get the correspondent domain name source IP and destination IP of the events",
            "module": "intelmq.bots.experts.reverse_dns.expert",
            "parameters": {
                "redis_cache_db": "7",
                "redis_cache_host": "127.0.0.1",
                "redis_cache_port": "6379",
                "redis_cache_ttl": "86400"
            }
        },
        "Taxonomy": {
            "description": "Taxonomy is the bot responsible to apply the eCSIRT Taxonomy to all events.",
            "module": "intelmq.bots.experts.taxonomy.expert",
            "parameters": {}
        },
        "Tor Nodes": {
            "description": "Tor Nodes is the bot responsible to check if an IP is an Tor Exit Node.",
            "module": "intelmq.bots.experts.tor_nodes.expert",
            "parameters": {
                "database": "/opt/intelmq/var/lib/bots/tor_nodes/tor_nodes.dat"
            }
        },
        "url2fqdn": {
            "description": "url2fqdn is the bot responsible to parsing the fqdn from the url.",
            "module": "intelmq.bots.experts.url2fqdn.expert",
            "parameters": {}
        }
    },
    "Output": {
        "File": {
            "description": "File is the bot responsible to send events to a file.",
            "module": "intelmq.bots.outputs.file.output",
            "parameters": {
                "file": "/opt/intelmq/var/lib/bots/file-output/events.txt"
            }
        },
        "IntelMQ Mailer": {
            "description": "IntelMQ Mailer is the bot responsible to send events to a MongoDB database.",
            "module": "intelmq.bots.outputs.intelmqmailer.output",
            "parameters": {
                "collection": "<collection>",
                "database": "<database>",
                "host": "<ip>",
                "port": "<port>"
            }
        },
        "MongoDB": {
            "description": "MongoDB is the bot responsible to send events to a MongoDB database.",
            "module": "intelmq.bots.outputs.mongodb.output",
            "parameters": {
                "collection": "<collection>",
                "database": "<database>",
                "host": "<ip>",
                "port": "<port>"
            }
        },
        "PostgreSQL": {
            "description": "PostgreSQL is the bot responsible to send events to a PostgreSQL Database. When activating autocommit, transactions are not used: http://initd.org/psycopg/docs/connection.html#connection.autocommit",
            "module": "intelmq.bots.outputs.postgresql.output",
            "parameters": {
                "autocommit": true,
                "database": "intelmq-events",
                "host": "localhost",
                "password": "<password>",
                "port": "5432",
                "sslmode": "require",
                "table": "events",
                "user": "intelmq"
            }
        },
        "REST API": {
            "description": "REST API is the bot responsible to send events to a REST API listener through POST.",
            "module": "intelmq.bots.outputs.restapi.output",
            "parameters": {
                "auth_token": "<token>",
                "auth_token_name": "<token name>",
                "host": "<host>"
            }
        },
        "Redis": {
            "description": "Redis is the bot responsible to send events to a Redis server.",
            "module": "intelmq.bots.outputs.redis.output",
            "parameters": {
                "redis_db": 2,
                "redis_password": "<password>",
                "redis_queue": "external-redis-queue",
                "redis_server_ip": "127.0.0.1",
                "redis_server_port": 6379,
                "redis_timeout": 50000
            }
        },
        "TCP": {
            "description": "TCP is the bot responsible to send events to a tcp port (Splunk, ElasticSearch, etc..).",
            "module": "intelmq.bots.outputs.tcp.output",
            "parameters": {
                "ip": "<ip>",
                "port": "<port>"
            }
        },
        "XMPP": {
            "description": "XMPP is the bot responsible to send events to an XMPP server.",
            "module": "intelmq.bots.outputs.xmpp.output",
            "parameters": {
                "xmpp_password": "xmpp password",
                "xmpp_server": "xmpp server",
                "xmpp_to_server": "destination server",
                "xmpp_to_user": "destination username",
                "xmpp_user": "xmpp username"
            }
        }
    },
    "Parser": {
        "Abuse.ch Feodo Tracker Domains": {
            "description": "Abuse.ch Feodo Tracker Domains Parser is the bot responsible to parse the report and sanitize the information.",
            "module": "intelmq.bots.parsers.abusech.parser_domain",
            "parameters": {}
        },
        "Abuse.ch Feodo Tracker IPs": {
            "description": "Abuse.ch Feodo Tracker IPs Parser is the bot responsible to parse the report and sanitize the information.",
            "module": "intelmq.bots.parsers.abusech.parser_ip",
            "parameters": {}
        },
        "Abuse.ch Palevo Tracker Domains": {
            "description": "Abuse.ch Palevo Tracker Domains Parser is the bot responsible to parse the report and sanitize the information.",
            "module": "intelmq.bots.parsers.abusech.parser_domain",
            "parameters": {}
        },
        "Abuse.ch Palevo Tracker IPs": {
            "description": "Abuse.ch Palevo Tracker IPs Parser is the bot responsible to parse the report and sanitize the information.",
            "module": "intelmq.bots.parsers.abusech.parser_ip",
            "parameters": {}
        },
        "Abuse.ch ZeuS Tracker Domains": {
            "description": "Abuse.ch ZeuS Tracker Domains Parser is the bot responsible to parse the report and sanitize the information.",
            "module": "intelmq.bots.parsers.abusech.parser_domain",
            "parameters": {}
        },
        "Abuse.ch ZeuS Tracker IPs": {
            "description": "Abuse.ch ZeuS Tracker IPs Parser is the bot responsible to parse the report and sanitize the information.",
            "module": "intelmq.bots.parsers.abusech.parser_ip",
            "parameters": {}
        },
        "AlienVault": {
            "description": "AlienVault Parser is the bot responsible to parse the report and sanitize the information.",
            "module": "intelmq.bots.parsers.alienvault.parser",
            "parameters": {}
        },
        "AlienVault OTX": {
            "description": "AlienVault Parser is the bot responsible to parse the report and sanitize the information.",
            "module": "intelmq.bots.parsers.alienvault.parser_otx",
            "parameters": {}
        },
        "Autoshun": {
            "description": "Autoshun Parser is the bot responsible to parse the report and sanitize the information.",
            "module": "intelmq.bots.parsers.autoshun.parser",
            "parameters": {}
        },
        "BitSight Ciberfeed Stream": {
            "description": "Bitsight Ciberfeed parser is the bot reponsible to parse and sanitize the information.",
            "module": "intelmq.bots.parsers.bitsight.parser",
            "parameters": {}
        },
        "BlockList.DE Apache": {
            "description": "BlockList.DE Parser is the bot responsible to parse the report and sanitize the information.",
            "module": "intelmq.bots.parsers.blocklistde.parser",
            "parameters": {}
        },
        "BlockList.DE Bots": {
            "description": "BlockList.DE Parser is the bot responsible to parse the report and sanitize the information.",
            "module": "intelmq.bots.parsers.blocklistde.parser",
            "parameters": {}
        },
        "BlockList.DE Brute-force Login": {
            "description": "BlockList.DE Parser is the bot responsible to parse the report and sanitize the information.",
            "module": "intelmq.bots.parsers.blocklistde.parser",
            "parameters": {}
        },
        "BlockList.DE FTP": {
            "description": "BlockList.DE Parser is the bot responsible to parse the report and sanitize the information.",
            "module": "intelmq.bots.parsers.blocklistde.parser",
            "parameters": {}
        },
        "BlockList.DE IMAP": {
            "description": "BlockList.DE Parser is the bot responsible to parse the report and sanitize the information.",
            "module": "intelmq.bots.parsers.blocklistde.parser",
            "parameters": {}
        },
        "BlockList.DE IRC Bot": {
            "description": "BlockList.DE Parser is the bot responsible to parse the report and sanitize the information.",
            "module": "intelmq.bots.parsers.blocklistde.parser",
            "parameters": {}
        },
        "BlockList.DE Mail": {
            "description": "BlockList.DE Parser is the bot responsible to parse the report and sanitize the information.",
            "module": "intelmq.bots.parsers.blocklistde.parser",
            "parameters": {}
        },
        "BlockList.DE SIP": {
            "description": "BlockList.DE Parser is the bot responsible to parse the report and sanitize the information.",
            "module": "intelmq.bots.parsers.blocklistde.parser",
            "parameters": {}
        },
        "BlockList.DE SSH": {
            "description": "BlockList.DE Parser is the bot responsible to parse the report and sanitize the information.",
            "module": "intelmq.bots.parsers.blocklistde.parser",
            "parameters": {}
        },
        "BlockList.DE Strong IPs": {
            "description": "BlockList.DE Parser is the bot responsible to parse the report and sanitize the information.",
            "module": "intelmq.bots.parsers.blocklistde.parser",
            "parameters": {}
        },
        "Blueliv Crimeserver": {
            "description": "Blueliv Crimeserver Parser is the bot responsible to parse the report and sanitize the information.",
            "module": "intelmq.bots.parsers.blueliv.parser_crimeserver",
            "parameters": {}
        },
        "CI Army": {
            "description": "CI Army Parser is the bot responsible to parse the report and sanitize the information.",
            "module": "intelmq.bots.parsers.ci_army.parser",
            "parameters": {}
        },
        "CleanMX Phishing": {
            "description": "CleanMX Phishing Parser is the bot responsible to parse the report and sanitize the information.",
            "module": "intelmq.bots.parsers.cleanmx.parser_phishing",
            "parameters": {}
        },
        "CleanMX Virus": {
            "description": "CleanMX Virus Parser is the bot responsible to parse the report and sanitize the information.",
            "module": "intelmq.bots.parsers.cleanmx.parser_virus",
            "parameters": {}
        },
        "Cymru Full Bogons": {
            "description": "Cymru Full Bogons Parser is the bot responsible to parse the report and sanitize the information.",
            "module": "intelmq.bots.parsers.cymru_full_bogons.parser",
            "parameters": {}
        },
        "DShield AS": {
            "description": "DShield AS Parser is the bot responsible to parse the report and sanitize the information.",
            "module": "intelmq.bots.parsers.dshield.parser_asn",
            "parameters": {}
        },
        "DShield Block": {
            "description": "DShield Block Parser is the bot responsible to parse the report and sanitize the information.",
            "module": "intelmq.bots.parsers.dshield.parser_block",
            "parameters": {}
        },
        "DShield Suspicious Domains": {
            "description": "DShield Suspicious Domains Parser is the bot responsible to parse the report and sanitize the information.",
            "module": "intelmq.bots.parsers.dshield.parser_domain",
            "parameters": {}
        },
        "Danger Rulez": {
            "description": "Danger Rulez Parser is the bot responsible to parse the report and sanitize the information.",
            "module": "intelmq.bots.parsers.danger_rulez.parser",
            "parameters": {}
        },
        "Dragon Research Group SSH": {
            "description": "Dragon Research Group SSH Parser is the bot responsible to parse the report and sanitize the information.",
            "module": "intelmq.bots.parsers.dragonresearchgroup.parser_ssh",
            "parameters": {}
        },
        "Dragon Research Group VNC": {
            "description": "Dragon Research Group VNC Parser is the bot responsible to parse the report and sanitize the information.",
            "module": "intelmq.bots.parsers.dragonresearchgroup.parser_vnc",
            "parameters": {}
        },
        "DynDNS ponmocup Domains": {
            "description": "Dyn Parser is the bot responsible to parse the report and sanitize the information.",
            "module": "intelmq.bots.parsers.dyn.parser",
            "parameters": {}
        },
        "Fraunhofer DGA": {
            "description": "Fraunhofer DGA Parser is the bot responsible to parse the report and sanitize the information.",
            "module": "intelmq.bots.parsers.fraunhofer.parser_dga",
            "parameters": {}
        },
        "Generic CSV": {
            "description": "Generic CSV Parser is a generic bot configurable to parse different csv collected files. Ignoring lines starting with character #. URLs without protocal can be prefixed with a default value.",
            "module": "intelmq.bots.parsers.generic.parser_csv",
            "parameters": {
                "columns": [
                    "",
                    "source.fqdn"
                ],
                "default_url_protocol": "http://",
                "delimiter": ",",
                "skip_header": true,
                "type": "c&c"
            }
        },
        "HpHosts": {
            "description": "HpHosts Parser is the bot responsible to parse the report and sanitize the information.",
            "module": "intelmq.bots.parsers.hphosts.parser",
            "parameters": {
                "error_log_message": false
            }
        },
<<<<<<< HEAD
        "MISP": {
            "description": "MISP event parser.",
            "module": "intelmq.bots.parsers.misp.parser",
=======
        "JSON": {
            "description": "JSON Parser converts from a JSON-String into an Event",
            "module": "intelmq.bots.parsers.json.parser",
>>>>>>> a6274429
            "parameters": {}
        },
        "Malc0de Domain Blacklist": {
            "description": "Malc0de Domain Blacklist Parser is the bot responsible to parse the report and sanitize the information.",
            "module": "intelmq.bots.parsers.malc0de.parser_domain_blacklist",
            "parameters": {}
        },
        "Malc0de IP Blacklist": {
            "description": "Malc0de IP Blacklist Parser is the bot responsible to parse the report and sanitize the information.",
            "module": "intelmq.bots.parsers.malc0de.parser_ip_blacklist",
            "parameters": {}
        },
        "Malware Domain List": {
            "description": "Malware Domain List Parser is the bot responsible to parse the report and sanitize the information.",
            "module": "intelmq.bots.parsers.malwaredomainlist.parser",
            "parameters": {}
        },
        "Malware Domains": {
            "description": "Malware Domains Parser is the bot responsible to parse the report and sanitize the information.",
            "module": "intelmq.bots.parsers.malwaredomains.parser",
            "parameters": {}
        },
        "Malware Group Domains": {
            "description": "Malware Group Domains Parser is the bot responsible to parse the report and sanitize the information.",
            "module": "intelmq.bots.parsers.malwaregroup.parser_domains",
            "parameters": {}
        },
        "Malware Group IPs": {
            "description": "Malware Group IPs Parser is the bot responsible to parse the report and sanitize the information.",
            "module": "intelmq.bots.parsers.malwaregroup.parser_ips",
            "parameters": {}
        },
        "Malware Group Proxies": {
            "description": "Malware Group Proxies Parser is the bot responsible to parse the report and sanitize the information.",
            "module": "intelmq.bots.parsers.malwaregroup.parser_proxies",
            "parameters": {}
        },
        "MalwarePatrol Dans Guardian": {
            "description": "MalwarePatrol Dans Guardian Parser is the bot responsible to parse the report and sanitize the information.",
            "module": "intelmq.bots.parsers.malwarepatrol.parser_dansguardian",
            "parameters": {}
        },
        "N6Stomp": {
            "description": "N6 Collector - CERT.pl's N6 Parser - N6 feed via STOMP interface",
            "module": "intelmq.bots.parsers.n6.parser_n6stomp",
            "parameters": {}
        },
        "OpenBL": {
            "description": "OpenBL Parser is the bot responsible to parse the report and sanitize the information.",
            "module": "intelmq.bots.parsers.openbl.parser",
            "parameters": {}
        },
        "OpenPhish": {
            "description": "OpenPhish Parser is the bot responsible to parse the report and sanitize the information.",
            "module": "intelmq.bots.parsers.openphish.parser",
            "parameters": {}
        },
        "PhishTank": {
            "description": "PhishTank Parser is the bot responsible to parse the report and sanitize the information.",
            "module": "intelmq.bots.parsers.phishtank.parser",
            "parameters": {}
        },
        "ShadowServer": {
            "description": "ShadowServer Parser is a bot capable of parsing all shadowserver feeds, depending on configuration files. Parameter 'feedname' is used as identifier to chose the correct mapping.",
            "module": "intelmq.bots.parsers.shadowserver.parser",
            "parameters": {
                "feedname": "",
                "override": true
            }
        },
        "Spamhaus CERT": {
            "description": "Spamhaus CERT Parser is the bot responsible to parse the report and sanitize the information.",
            "module": "intelmq.bots.parsers.spamhaus.parser_cert",
            "parameters": {}
        },
        "Spamhaus Drop": {
            "description": "Spamhaus Drop Parser is the bot responsible to parse the report and sanitize the information.",
            "module": "intelmq.bots.parsers.spamhaus.parser_drop",
            "parameters": {}
        },
        "Taichung": {
            "description": "Taichung Parser is the bot responsible to parse the report and sanitize the information.",
            "module": "intelmq.bots.parsers.taichung.parser",
            "parameters": {
                "error_log_message": false
            }
        },
        "Turris Greylist": {
            "description": "Turris Greylist Parser is the bot responsible to parse the report and sanitize the information.",
            "module": "intelmq.bots.parsers.turris.parser",
            "parameters": {}
        },
        "URLVir Hosts": {
            "description": "URLVir Hosts Parser is the bot responsible to parse the report and sanitize the information.",
            "module": "intelmq.bots.parsers.urlvir.parser_hosts",
            "parameters": {}
        },
        "URLVir IPs": {
            "description": "URLVir IPs Parser is the bot responsible to parse the report and sanitize the information.",
            "module": "intelmq.bots.parsers.urlvir.parser_ips",
            "parameters": {}
        },
        "VXVault": {
            "description": "VXVault Parser is the bot responsible to parse the report and sanitize the information.",
            "module": "intelmq.bots.parsers.vxvault.parser",
            "parameters": {}
        }
    }
}<|MERGE_RESOLUTION|>--- conflicted
+++ resolved
@@ -1046,15 +1046,14 @@
                 "error_log_message": false
             }
         },
-<<<<<<< HEAD
+        "JSON": {
+            "description": "JSON Parser converts from a JSON-String into an Event",
+            "module": "intelmq.bots.parsers.json.parser",
+            "parameters": {}
+        },
         "MISP": {
             "description": "MISP event parser.",
             "module": "intelmq.bots.parsers.misp.parser",
-=======
-        "JSON": {
-            "description": "JSON Parser converts from a JSON-String into an Event",
-            "module": "intelmq.bots.parsers.json.parser",
->>>>>>> a6274429
             "parameters": {}
         },
         "Malc0de Domain Blacklist": {
