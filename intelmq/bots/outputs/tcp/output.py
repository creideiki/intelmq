# -*- coding: utf-8 -*-
import socket

import intelmq.lib.utils as utils
from intelmq.lib.bot import Bot


class TCPOutputBot(Bot):

    def init(self):
        self.address = (self.parameters.ip, int(self.parameters.port))
        self.separator = utils.encode(self.parameters.separator)
        self.connect()

    def process(self):
        event = self.receive_message()

        data = event.to_json(hierarchical=self.parameters.hierarchical_output)
        try:
            self.con.sendall(utils.encode(data) + self.separator)
        except socket.error:
            self.logger.exception("Reconnecting.")
            self.con.close()
            self.connect()
        except AttributeError:
            self.logger.info('Reconnecting.')
            self.connect()
        else:
            self.acknowledge_message()

    def connect(self):
        self.con = socket.socket(socket.AF_INET, socket.SOCK_STREAM)
<<<<<<< HEAD
        self.con.connect(self.address)
        self.logger.info("Connected successfully to {!s}: {}"
                         "".format(self.address[0], self.address[1]))
=======
        try:
            self.con.connect(self.address)
        except:
            raise
        else:
            self.logger.info("Connected successfully to %s:%s.",
                             self.address[0], self.address[1])
>>>>>>> f6163f10


BOT = TCPOutputBot<|MERGE_RESOLUTION|>--- conflicted
+++ resolved
@@ -30,19 +30,9 @@
 
     def connect(self):
         self.con = socket.socket(socket.AF_INET, socket.SOCK_STREAM)
-<<<<<<< HEAD
         self.con.connect(self.address)
-        self.logger.info("Connected successfully to {!s}: {}"
-                         "".format(self.address[0], self.address[1]))
-=======
-        try:
-            self.con.connect(self.address)
-        except:
-            raise
-        else:
-            self.logger.info("Connected successfully to %s:%s.",
-                             self.address[0], self.address[1])
->>>>>>> f6163f10
+        self.logger.info("Connected successfully to %s:%s.",
+                         self.address[0], self.address[1])
 
 
 BOT = TCPOutputBot