# -*- coding: utf-8 -*-
import io
<<<<<<< HEAD
import sys
import os
=======
>>>>>>> 9452879c

from intelmq.lib.bot import Bot


<<<<<<< HEAD

class FileBot(Bot):
=======
class FileOutputBot(Bot):
>>>>>>> 9452879c

    def init(self):
        self.logger.debug("Opening %r file." % self.parameters.file)
        self.file = io.open(self.parameters.file, mode='at', encoding="utf-8")
        self.logger.info("File %r is open." % self.parameters.file)

    def process(self):
        event = self.receive_message()
        event_data = event.to_json(hierarchical=self.parameters.hierarchical_output)
        self.acknowledge_message()

        try:
            os.stat(self.parameters.file)
        except FileNotFoundError:
            self.init()
        finally:
            self.file.write(event_data)
            self.file.write("\n")
            self.file.flush()


BOT = FileOutputBot<|MERGE_RESOLUTION|>--- conflicted
+++ resolved
@@ -1,20 +1,13 @@
 # -*- coding: utf-8 -*-
 import io
-<<<<<<< HEAD
 import sys
 import os
-=======
->>>>>>> 9452879c
 
 from intelmq.lib.bot import Bot
 
 
-<<<<<<< HEAD
 
-class FileBot(Bot):
-=======
 class FileOutputBot(Bot):
->>>>>>> 9452879c
 
     def init(self):
         self.logger.debug("Opening %r file." % self.parameters.file)
