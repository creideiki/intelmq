NEWS
====

See the changelog for a full list of changes.

<<<<<<< HEAD
=======
2.2.0 Feature release (2020-06-17)
----------------------------------

### Requirements
- IntelMQ no longer supports Python 3.4, Python `>=` 3.5 is required.
  CentOS 7 (with EPEL) provides both Python 3.4 and Python 3.6. If IntelMQ was installed with Python 3.4, the code needs to be re-installed with Python 3.6 and removed for Python 3.4. Application data is compatible. To install needed packages: `yum install python36 python36-devel python36-requests`.
- The *AMQP collector* requires the `pika` library minimum version 1.0.

### Configuration

#### ElasticSearch Output Bot
The ElasticSearch Output bot does no longer support (only) ElasticSearch version 5, but only version 7 (#1513).

#### Microsoft Azure Collector Bot
The Bot has been majorly changed to support the current Azure Python library `azure-storage-blob>=12.0.0`.
This also changes the required configuration parameters. The new required parameters are:

* `redis_cache_db`: 5
* `redis_cache_host`: `"127.0.0.1"`
* `redis_cache_password`: null, depending on your Redis server configuration
* `redis_cache_port`: 6379, depending on your Redis server configuration
* `redis_cache_ttl`: 864000 (10 days), depending on how old fast the data you are fetching is removed from the storage
* `connection_string`: connection string as given by Microsoft, includes endpoint and authentication information
* `container_name`: name of the container to connect to

The previous parameters `account_name`, `account_key` and `delete` are not supported anymore.

#### URLVir Feeds and Parser
All URLVir feeds have been discontinued. The URLVir Parser has been removed.
The `intelmqctl upgrade-config` command warns if you have these feed and the bot in use.

>>>>>>> 4c1256f7

2.1.3 Bugfix release (2020-05-26)
---------------------------------

### Requirements
The python library `requests` is required by the core.

### Harmonization
The regular expression of the field `protocol.transport` has been updated to accommodate the value `nvp-ii`.
`intelmqctl upgrade-config` handles the change to automatically upgrade your configuration.

#### Taichung feed
The Taichung feed "Netflow (Recent 30)" with URL `https://www.tc.edu.tw/net/netflow/lkout/recent/30` is no longer available and gives an error 500.
As a drop-in replacement the Parser as well as the Feed documentation are now adapted to the full feed available at `https://www.tc.edu.tw/net/netflow/lkout/recent/`.
The `intelmqctl upgrade-config` command takes care of this change.

#### Abuse.ch Zeus Tracker Feed
The Abuse.ch Zeus Tracker has been discontinued on 2019-07-08. The `intelmqctl upgrade-config` command warns if you have this feed in use.

#### Abuse.ch Ransomware Tracker Feed
The Abuse.ch Ransomware Tracker has been discontinued on 2019-12-08. The `intelmqctl upgrade-config` command warns if you have this feed in use.

#### Bitcash.cz Feed
The Bitcash.cz Banned IPs / Blocklist feed previously available under `https://bitcash.cz/misc/log/blacklist` is no longer available. The `intelmqctl upgrade-config` command warns if you have this feed in use.

#### Fraunhofer DDoS Attack Feed
The Fraunhofer DDoS Attack feed previously available under `https://feed.caad.fkie.fraunhofer.de/ddosattackfeed/` is no longer available. The `intelmqctl upgrade-config` command warns if you have this feed in use.

#### Bambenek Feeds
Many Bambenek feeds require a license now and URLs have changed. See https://osint.bambenekconsulting.com/feeds/ for more information. The `intelmqctl upgrade-config` command also warns if you have previously documents feeds in use and migrates the URL for the DGA domain feed.

#### Nothink Feeds and Parser
All Nothink Honeypot feeds have been discontinued and current the data available covers the time until 2019. The Nothink Parser has been removed.
The `intelmqctl upgrade-config` command warns if you have these feed and the bot in use.


2.1.2 Bugfix release (2020-01-28)
---------------------------------

#### MaxMind GeoIP
MaxMind requires a registration before being able to download the GeoLite2 database starting with 2019-12-30: https://blog.maxmind.com/2019/12/18/significant-changes-to-accessing-and-using-geolite2-databases/
If the provided `update-geoip-data` script is used, the license key can now be set second parameter.

### Libraries
When using MISP integrations, make sure your currently installed PyMISP version supports the installed Python version. Any PyMISP version newer than 2.4.119.1 requires Python 3.6 or newer.


2.1.1 Bugfix release (2019-11-11)
---------------------------------

### Tools
`intelmqctl check` and `intelmqctl upgrade-config` checks/applies a generic harmonization upgrade, checking for it's completeness.

### Harmonization
In version 2.1.0 a new field `extra` has been added to *Reports*. You need to add this to the *report* section in your harmonization configuration, or run `intelmqctl upgrade-config`:
```json
        "extra": {
            "description": "All anecdotal information of the report, which cannot be parsed into the data harmonization elements. E.g. subject of mails, etc. This is data is not automatically propagated to the events.",
            "type": "JSONDict"
        },
```

### Configuration
#### Defaults
For AMQP brokers, the port 15671 was used as default for connecting to the management interface. But RabbitMQ's default is 15672. This was corrected in this version. If you changed the port in RabbitMQ or IntelMQ (`intelmqctl_rabbitmq_monitoring_url`), the settings needs to be adapted.


2.1.0 Feature release (2019-10-15)
----------------------------------

Run `intelmqctl upgrade-config` and `intelmqctl check` after the upgrade.

### Configuration
#### Shadowserver Parser

The Shadowserver Parser is now able to detect the feed base on the report's field `extra.file_name`, added by collectors. Have a look at their documentation for more details.

#### PostgreSQL Output
The PostgreSQL Output Bot has been integrated into the new and generic SQL Output Bot
* module name:
  * old: `intelmq.bots.outputs.postgresql.output`
  * new: `intelmq.bots.outputs.sql.output`
* parameters:
  * new: `engine` = `postgresql`
IntelMQ versions 2.x will be compatible with previous configurations. `intelmqctl upgrade-config` migrates configurations.


2.0.2 Bugfix release (2019-10-14)
---------------------------------

Run `intelmqctl upgrade-config` and `intelmqctl check` after the upgrade.

### Configuration
The deprecated parameter `feed` for collectors is again supported as the documentation as not properly updated. The support will be removed before version 2.2.

#### RIPE expert
In the upgrade function for version 1.1.0 (in effect in version 2.0.1) the addition of the parameter `query_ripe_stat_ip` was not correctly done and is maybe missing. A new upgrade function re-adds it with the value of `query_ripe_stat_ip`.

#### Cymru CAP Feed Migration

The Cymru CAP Feed is (being) migrated to a new URL with a different format and more data. Look at the feed's documentation for more information.

#### Cymru Whois Expert, Modify Expert & Reverse DNS Expert
These bots overwrite existing fields by default. A parameter `overwrite` has been added to make this optional, with the default value of `True` for backwards compatibility. If the parameter is not set, a warning is logged. The default value will change to `False` in version 3.0.0. The default for all new bots (in `BOTS`) is `False` already.


2.0.1 Bugfix release (2019-08-23)
---------------------------------

### Tools
intelmqctl has a new function `intelmqctl upgrade-config` to upgrade the configuration from previous installations. It is recommended to call this function after every upgrade.


2.0.0 Major release (2019-05-22)
--------------------------------

See also the news for 2.0.0.beta1 below.

### Harmonization
The allowed values for the `classification.type` field have been updated to the RSIT mapping. These values have changed and are automatically mapped:
  - `botnet drone` with `infected-system`
  - `infected system` with `infected-system`
  - `ids alert` with `ids-alert`
  - `c&c` with `c2server`
  - `malware configuration` with `malware-configuration`

### Configuration
Four new values have been introduced to configure the statistics database. Add them to your `defaults.conf` file:
* `statistics_database`: `3`,
* `statistics_host`: `"127.0.0.1"`,
* `statistics_password`: `null`,
* `statistics_port`: `6379`,

#### TCP Output
Version 1.1.2 broke the compatibility of the TCP Output with third-party counterparts like filebeat, but is more stable for a TCP Collector counterpart. A new parameter `counterpart_is_intelmq` has been introduced, it's default is `false` for backwards compatibility. If you use a TCP collector, set this to `true`, otherwise to `false`.

### Postgres databases
The following statements optionally update existing data.
Please check if you did use these feed names and eventually adapt them for your setup!
```SQL
UPDATE events
   SET "classification.type" = 'infected-system'
   WHERE "classification.type" = 'botnet drone';
UPDATE events
   SET "classification.type" = 'infected-system'
   WHERE "classification.type" = 'infected system';
UPDATE events
   SET "classification.type" = 'ids-alert'
   WHERE "classification.type" = 'ids alert';
UPDATE events
   SET "classification.type" = 'c2server'
   WHERE "classification.type" = 'c&c';
UPDATE events
   SET "classification.type" = 'malware-configuration'
   WHERE "classification.type" = 'malware configuration';
```

2.0.0.beta1 release (2019-04-10)
-------------------------------

There are some features considered as beta and marked as such in the documentation, do not use them in production yet.

### Configuration
The bot `intelmq.bots.experts.ripencc_abuse_contact.expert` has been renamed to `intelmq.bots.experts.ripe.expert`, the compatibility shim will be removed in version 3.0. Adapt your `runtime.conf` accordingly.


1.1.2 Bugfix release (2019-03-25)
---------------------------------

### Configuration
#### Feodotracker
 * The URL of the "Feodo Tracker IPs" feed has changed. The new one is `https://feodotracker.abuse.ch/downloads/ipblocklist.csv`. If you are using this feed, adapt your configuration accordingly. The parser has been updated to support the new format.
 * The feed "Feodo Tracker Domains" has been discontinued.

1.1.1 Bugfix release (2019-01-15)
---------------------------------

### Configuration
In 1.1.0 the default value for the parameter `error_dump_message` was set to `false`. The recommended value, used in previous and future release is `true` to not loose any data in case of errors. Users are advised to check the values configured in their `defaults.conf` file.

### Postgres databases
The following statements optionally update existing data.
Please check if you did use these feed names and eventually adapt them for your setup!
```SQL
UPDATE events
   SET "classification.taxonomy" = 'abusive content', "classification.type" = 'spam', "classification.identifier" = 'spam', "malware.name" = NULL, "source.fqdn" = "source.reverse_dns", "source.reverse_dns" = NULL, "source.url" = "destination.url", "destination.url" = NULL
   WHERE "malware.name" = 'spam' AND "feed.name" = 'Drone';
```

In the section for 1.1.0 there was this command:
```
UPDATE events
   SET "classification.identifier" = 'open-portmapper',
       "protocol.application" = 'portmap'
   WHERE "classification.identifier" = 'openportmapper' AND "feed.name" = 'Open-Portmapper' AND "protocol.application" = 'portmapper';
```
`protocol.application` was incorrect. To fix it you can use:
```
UPDATE events
   SET "protocol.application" = 'portmapper'
   WHERE "classification.identifier" = 'open-portmapper' AND "feed.name" = 'Open-Portmapper' AND "protocol.application" = 'portmap';
```

### MongoDB databases
In previous version the MongoDB Output Bot saved the fields `time.observation` and `time.source` as strings in ISO format. But MongoDB does support saving datetime objects directly which are converted to its native date format, enabling certain optimizations and features. The MongoDB Output Bot now saves these values as datetime objects.

1.1.0 Feature release (2018-09-05)
----------------------------------
### Requirements
- Python 3.4 or newer is required.

### Tools
- `intelmqctl start` prints bot's error messages in stderr if it failed to start.
- `intelmqctl check` checks if all keys in the packaged defaults.conf are present in the current configuration.

### Contrib / Modify Expert
The malware name rules of the modify expert have been migrated to the [Malware Name Mapping repository](https://github.com/certtools/malware_name_mapping).
See `contrib/malware_name_mapping/` for download and conversion scripts as well as documentation.

### Shadowserver Parser
The classification type for malware has been changed from "botnet drone" to the more generic "infected system".
The classification identifiers have been harmonized too:

| old identifier | new identifier |
|-|-|
| openmdns | open-mdns |
| openchargen | open-chargen |
| opentftp | open-tftp |
| openredis | open-redis |
| openportmapper | open-portmapper |
| openipmi | open-ipmi |
| openqotd | open-qotd |
| openssdp | open-ssdp |
| opensnmp | open-snmp |
| openmssql | open-mssql |
| openmongodb | open-mongodb |
| opennetbios | open-netbios-nameservice |
| openelasticsearch | open-elasticsearch |
| opendns | dns-open-resolver |
| openntp | ntp-monitor |
| SSL-FREAK | ssl-freak |
| SSL-Poodle | ssl-poodle |
| openmemcached | open-memcached |
| openxdmcp | open-xdmcp |
| opennatpmp | open-natpmp |
| opennetis | open-netis |
| openntpversion | ntp-version |
| sandboxurl | sandbox-url |
| spamurl | spam-url |
| openike | open-ike |
| openrdp | open-rdp |
| opensmb | open-smb |
| openldap | open-ldap |
| blacklisted | blacklisted-ip |
| opentelnet | open-telnet |
| opencwmp | open-cwmp |
| accessiblevnc | open-vnc |

In the section Postgres databases you can find SQL statements for these changes.

Some feed names have changed, see the comment below in the section Configuration.

### Harmonization
You may want to update your harmonization configuration
- Newly added fields:
  - `destination.urlpath` and `source.urlpath`.
  - `destination.domain_suffix` and `source.domain_suffix`.
  - `tlp` with a new type TLP.
- Changed fields:
  - ASN fields now have a new type `ASN`.
- Classification:
  - New value for `classification.type`: `vulnerable client` with taxonomy `vulnerable`.
  - New value for `classification.type`: `infected system` with taxonomy `malicious code` as replacement for `botnet drone`.
- Renamed `JSON` to `JSONDict` and added a new type `JSON`. `JSONDict` saves data internally as JSON, but acts like a dictionary. `JSON` accepts any valid JSON.

Some bots depend on the three new harmonization fields.

### Configuration
A new harmonization type `JSONDict` has been added specifically for the `extra` field. It is highly recommended to change the type of this field. The change is backwards compatibile and the change is not yet necessary, IntelMQ 1.x.x works with the old configuration too.

The feed names in the shadowserver parser have been adapted to the current subjects. Old subjects will still work in IntelMQ 1.x.x. Change your configuration accordingly:
* `Botnet-Drone-Hadoop` to `Drone`
* `DNS-open-resolvers` to `DNS-Open-Resolvers`
* `Open-NetBIOS` to `Open-NetBIOS-Nameservice`
* `Ssl-Freak-Scan` to `SSL-FREAK-Vulnerable-Servers`
* `Ssl-Scan` to `SSL-POODLE-Vulnerable-Servers`

The Maxmind GeoIP expert did previously always overwrite existing data. A new parameter `overwrite` has been added,
which is by default set to `false` to be consistent with other bots.

The bot `bots.collectors.n6.collector_stomp` has been renamed to the new module `bots.collectors.stomp.collector`. Adapt your `runtime.conf` accordingly.

The parameter `feed` for collectors has been renamed to `name`, as it results in `feed.name`. Backwards compatibility is ensured until 2.0.

### Postgres databases
The following statements optionally update existing data.
Please check if you did use these feed names and eventually adapt them for your setup!
```SQL
ALTER TABLE events
   ADD COLUMN "destination.urlpath" text,
   ADD COLUMN "source.urlpath" text;
ALTER TABLE events
   ADD COLUMN "destination.domain_suffix" text,
   ADD COLUMN "source.domain_suffix" text;
ALTER TABLE events
   ADD COLUMN "tlp" text;
UPDATE events
   SET "classification.type" = 'infected system'
   WHERE "classification.type" = 'botnet drone';
UPDATE events
   SET "classification.identifier" = 'open-mdns'
   WHERE "classification.identifier" = 'openmdns' AND "feed.name" = 'Open-mDNS';
UPDATE events
   SET "classification.identifier" = 'open-chargen'
   WHERE "classification.identifier" = 'openchargen' AND "feed.name" = 'Open-Chargen';
UPDATE events
   SET "classification.identifier" = 'open-tftp'
   WHERE "classification.identifier" = 'opentftp' AND "feed.name" = 'Open-TFTP';
UPDATE events
   SET "classification.identifier" = 'open-redis'
   WHERE "classification.identifier" = 'openredis' AND "feed.name" = 'Open-Redis';
UPDATE events
   SET "classification.identifier" = 'open-ipmi'
   WHERE "classification.identifier" = 'openipmi' AND "feed.name" = 'Open-IPMI';
UPDATE events
   SET "classification.identifier" = 'open-qotd'
   WHERE "classification.identifier" = 'openqotd' AND "feed.name" = 'Open-QOTD';
UPDATE events
   SET "classification.identifier" = 'open-snmp'
   WHERE "classification.identifier" = 'opensnmp' AND "feed.name" = 'Open-SNMP';
UPDATE events
   SET "classification.identifier" = 'open-mssql'
   WHERE "classification.identifier" = 'openmssql' AND "feed.name" = 'Open-MSSQL';
UPDATE events
   SET "classification.identifier" = 'open-mongodb'
   WHERE "classification.identifier" = 'openmongodb' AND "feed.name" = 'Open-MongoDB';
UPDATE events
   SET "classification.identifier" = 'open-netbios-nameservice', "feed.name" = 'Open-NetBIOS-Nameservice'
   WHERE "classification.identifier" = 'opennetbios' AND "feed.name" = 'Open-NetBIOS';
UPDATE events
   SET "classification.identifier" = 'open-elasticsearch'
   WHERE "classification.identifier" = 'openelasticsearch' AND "feed.name" = 'Open-Elasticsearch';
UPDATE events
   SET "classification.identifier" = 'dns-open-resolver', "feed.name" = 'DNS-Open-Resolvers'
   WHERE "classification.identifier" = 'opendns' AND "feed.name" = 'DNS-open-resolvers';
UPDATE events
   SET "classification.identifier" = 'ntp-monitor'
   WHERE "classification.identifier" = 'openntp' AND "feed.name" = 'NTP-Monitor';
UPDATE events
   SET "classification.identifier" = 'ssl-poodle', "feed.name" = 'SSL-POODLE-Vulnerable-Servers'
   WHERE "classification.identifier" = 'SSL-Poodle' AND "feed.name" = 'Ssl-Scan';
UPDATE events
   SET "classification.identifier" = 'ssl-freak', "feed.name" = 'SSL-FREAK-Vulnerable-Servers'
   WHERE "classification.identifier" = 'SSL-FREAK' AND "feed.name" = 'Ssl-Freak-Scan';
UPDATE events
   SET "classification.identifier" = 'open-memcached'
   WHERE "classification.identifier" = 'openmemcached' AND "feed.name" = 'Open-Memcached';
UPDATE events
   SET "classification.identifier" = 'open-xdmcp'
   WHERE "classification.identifier" = 'openxdmcp' AND "feed.name" = 'Open-XDMCP';
UPDATE events
   SET "classification.identifier" = 'open-natpmp', "protocol.application" = 'natpmp'
   WHERE "classification.identifier" = 'opennatpmp' AND "feed.name" = 'Open-NATPMP' AND "protocol.application" = 'nat-pmp';
UPDATE events
   SET "classification.identifier" = 'open-netis'
   WHERE "classification.identifier" = 'opennetis' AND "feed.name" = 'Open-Netis';
UPDATE events
   SET "classification.identifier" = 'ntp-version'
   WHERE "classification.identifier" = 'openntpversion' AND "feed.name" = 'NTP-Version';
UPDATE events
   SET "classification.identifier" = 'sandbox-url'
   WHERE "classification.identifier" = 'sandboxurl' AND "feed.name" = 'Sandbox-URL';
UPDATE events
   SET "classification.identifier" = 'spam-url'
   WHERE "classification.identifier" = 'spamurl' AND "feed.name" = 'Spam-URL';
UPDATE events
   SET "classification.identifier" = 'open-ike'
   WHERE "classification.identifier" = 'openike' AND "feed.name" = 'Vulnerable-ISAKMP';
UPDATE events
   SET "classification.identifier" = 'open-rdp'
   WHERE "classification.identifier" = 'openrdp' AND "feed.name" = 'Accessible-RDP';
UPDATE events
   SET "classification.identifier" = 'open-smb'
   WHERE "classification.identifier" = 'opensmb' AND "feed.name" = 'Accessible-SMB';
UPDATE events
   SET "classification.identifier" = 'open-ldap'
   WHERE "classification.identifier" = 'openldap' AND "feed.name" = 'Open-LDAP';
UPDATE events
   SET "classification.identifier" = 'blacklisted-ip'
   WHERE "classification.identifier" = 'blacklisted' AND "feed.name" = 'Blacklisted-IP';
UPDATE events
   SET "classification.identifier" = 'open-telnet'
   WHERE "classification.identifier" = 'opentelnet' AND "feed.name" = 'Accessible-Telnet';
UPDATE events
   SET "classification.identifier" = 'open-cwmp'
   WHERE "classification.identifier" = 'opencwmp' AND "feed.name" = 'Accessbile-CWMP';
UPDATE events
   SET "classification.identifier" = 'open-vnc'
   WHERE "classification.identifier" = 'accessiblevnc' AND "feed.name" = 'Accessible-VNC';
```

1.0.6 Bugfix release (2018-08-31)
---------------------------------

### Libraries
- Some optional dependencies do not support Python 3.3 anymore. If your are still using this unsuported version consider upgrading. IntelMQ 1.0.x itself is compatible with Python 3.3.

### Postgres databases
Use the following statement carefully to upgrade your database.
Adapt your feedname in the query to the one used in your setup.
```SQL
UPDATE events
   SET "classification.taxonomy" = 'abusive content', "classification.type" = 'spam', "classification.identifier" = 'spamlink', "malware.name" = NULL, "event_description.text" = 'The URL appeared in a spam email sent by extra.spam_ip.', "source.url" = "destination.ip", "destination.ip" = NULL
   WHERE "malware.name" = 'l_spamlink' AND "feed.name" = 'Spamhaus CERT';
UPDATE events
   SET "classification.taxonomy" = 'other', "classification.type" = 'other', "classification.identifier" = 'proxyget', "malware.name" = NULL, "event_description.text" = 'The malicous client used a honeypot as proxy.'
   WHERE "malware.name" = 'proxyget' AND "feed.name" = 'Spamhaus CERT';
```


1.0.5 Bugfix release (2018-06-21)
---------------------------------
### Postgres databases
Use the following statement carefully to upgrade your database.
Adapt your feedname in the query to the one used in your setup.
```SQL
UPDATE events
    SET "extra" = json_build_object('source.local_port', "extra"->'destination.local_port')
    WHERE "feed.name" = 'Spamhaus CERT' AND "classification.type" = 'brute-force' AND "classification.identifier" = 'telnet';
```

1.0.4 Bugfix release (2018-04-20)
---------------------------------

### Postgres databases
Use the following statement carefully to upgrade your database.
Adapt your feedname in the query to the one used in your setup.
```SQL
UPDATE events
   SET "classification.taxonomy" = 'intrusion attempts', "classification.type" = 'brute-force', "classification.identifier" = 'rdp', "protocol.application" = 'rdp', "malware.name" = NULL
   WHERE "malware.name" = 'iotrdp' AND "feed.name" = 'Spamhaus CERT';
UPDATE events
   SET "classification.taxonomy" = 'vulnerable', "classification.type" = 'vulnerable service', "classification.identifier" = 'openrelay', "protocol.application" = 'smtp', "malware.name" = NULL
   WHERE "malware.name" = 'openrelay' AND "feed.name" = 'Spamhaus CERT';
UPDATE events
   SET "protocol.application" = 'portmapper'
   WHERE "classification.identifier" = 'openportmapper' AND "feed.name" = 'Open-Portmapper';
UPDATE events
   SET "protocol.application" = 'netbios-nameservice'
   WHERE "classification.identifier" = 'opennetbios' AND "feed.name" = 'Open-NetBIOS-Nameservice';
UPDATE events
   SET "protocol.application" = 'ipsec'
   WHERE "classification.identifier" = 'openike' AND "feed.name" = 'Vulnerable-ISAKMP';
UPDATE events
   SET "classification.taxonomy" = 'intrusion attempts', "classification.type" = 'brute-force', "classification.identifier" = 'ssh', "malware.name" = NULL, "protocol.application" = 'ssh'
   WHERE "malware.name" = 'sshauth' AND "feed.name" = 'Spamhaus CERT';
UPDATE events
   SET "classification.taxonomy" = 'intrusion attempts', "classification.type" = 'brute-force', "classification.identifier" = 'telnet', "malware.name" = NULL, "protocol.application" = 'telnet'
   WHERE ("malware.name" = 'telnetauth' OR "malware.name" = 'iotcmd' OR "malware.name" = 'iotuser') AND "feed.name" = 'Spamhaus CERT';
UPDATE events
   SET "classification.taxonomy" = 'information gathering', "classification.type" = 'scanner', "classification.identifier" = 'wordpress-vulnerabilities', "malware.name" = NULL, "event_description.text" = 'scanning for wordpress vulnerabilities', "protocol.application" = 'http'
   WHERE "malware.name" = 'wpscanner' AND "feed.name" = 'Spamhaus CERT';
UPDATE events
   SET "classification.taxonomy" = 'information gathering', "classification.type" = 'scanner', "classification.identifier" = 'wordpress-login', "malware.name" = NULL, "event_description.text" = 'scanning for wordpress login pages', "protocol.application" = 'http'
   WHERE "malware.name" = 'w_wplogin' AND "feed.name" = 'Spamhaus CERT';
UPDATE events
   SET "classification.taxonomy" = 'intrusion attempts', "classification.type" = 'scanner', "classification.identifier" = 'scanner-generic', "malware.name" = NULL, "event_description.text" = 'infected IoT device scanning for other vulnerable IoT devices'
   WHERE "malware.name" = 'iotscan' AND "feed.name" = 'Spamhaus CERT';
```

1.0.3 Bugfix release (2018-02-05)
---------------------------------

### Configuration
- `bots.parsers.cleanmx` removed CSV format support and now only supports XML format. Therefore, CleanMX collectors must define the `http_url` parameter with the feed url which points to XML format. See Feeds.md file on documentation section to get the correct URLs. Also, downloading the data from CleanMX feed can take a while, therefore, CleanMX collectors must overwrite the `http_timeout_sec` parameter with the value `120`.
- The classification mappings for the n6 parser have been corrected:

| n6 classification | Previous classification |  |  | Current classification |  |  | Notes |
|-|-|-|-|-|-|-|-|
|                   | taxonomy   | type   | identifier | taxonomy       | type    | identifier |
| dns-query         | other      | other  | ignore me  | other          | other   | dns-query  |
| proxy             | vulnerable | proxy  | open proxy | other          | proxy   | openproxy  |
| sandbox-url       | ignore     | ignore | ignore me  | malicious code | malware | sandboxurl | As this previous taxonomy did not exist, these events have been rejected |
| other             | vulnerable | unknow | unknown    | other          | other   | other      |

### Postgres databases
Use the following statement carefully to upgrade your database.
Adapt your feedname in the query to the one used in your setup.
```SQL
UPDATE events
   SET "classification.identifier" = 'dns-query'
   WHERE "feed.name" = 'n6' AND "classification.taxonomy" = 'other' AND "classification.type" = 'other' AND "classification.identifier" = 'ignore me';
UPDATE events
   SET "classification.taxonomy" = 'malicious code' AND "classification.type" = 'malware' AND "classification.identifier" = 'sandboxurl'
   WHERE "feed.name" = 'n6' AND "classification.taxonomy" = 'vulnerable' AND "classification.type" = 'ignore' AND "classification.identifier" = 'ignore me';
UPDATE events
   SET "classification.taxonomy" = 'other' AND "classification.type" = 'other' AND "classification.identifier" = 'other'
   WHERE "feed.name" = 'n6' AND "classification.taxonomy" = 'vulnerable' AND "classification.type" = 'unknow' AND "classification.identifier" = 'unknow';
```

1.0.2 Bugfix release
--------------------
No changes needed.

1.0.1 Bugfix release
--------------------
No changes needed.

1.0.0 Stable release
--------------------
### Configuration
- `bots.experts.ripencc_abuse_contact` now has the two additional parameters `query_ripe_stat_asn` and `query_ripe_stat_ip` instead of `query_ripe_stat`. The old parameter will be supported until version 1.1. An additional parameter `mode` has been introduced. See the bot's documentation for more details: docs/Bots.md#ripencc-abuse-contact
- `bots.experts.certat_contact` has been renamed to `bots.experts.national_cert_contact_certat` (#995)
- `bots.collectors.ftp` has been dropped (unused, unmaintained, #842)
- system.conf and startup.conf have been dropped entirely, use defaults.conf and runtime.conf instead
* Many bots have new/changed parameters
* Many bots have been renamed/moved or deleted. Please read the Bots section in the changelog and upgrade your configuration accordingly.

1.0.0.dev8
----------
### Configuration
- `http_timeout` has been renamed to `http_timeout_sec` and `http_timeout_max_tries` has been added.

### Configuration
Two new fields have been added to `defaults.conf` which are expected by the bots:
- `"log_processed_messages_count": 500` and
- `'log_processed_messages_seconds": 900`
Configure them in your setup and optionally adapt the values to your needs.

### Postgres databases
Use the following statement carefully to upgrade your database.
```SQL
ALTER TABLE events
   ADD COLUMN "output" json
```

1.0.0.dev7
----------

### Configuration
* The deduplicator expert requires a new parameter `filter_type`, the old previous default was `blacklist`. The key `ignore_keys` has been renamed to `filter_keys`.
* The tor_nodes expert has a new parameter `overwrite`, which is by default `false`.
* The configuration format of the modify expert has been change to a list-based syntax.
  Old format:

      {
      "Blocklist.de": {
          "__default": [{
                  "feed.name": "^BlockList\\.de$",
                  "classification.identifier": ""
              }, {
              }]
          },
          ...
      }

  new format:

      [
          {
              "rulename": "Blocklist.de __default",
              "if": {
                  "classification.identifier": "",
                  "feed.name": "^BlockList\\.de$"
              },
              "then": {}
          },
          ...
      ]

### Libraries
The built-in Alienvault OTX API library has been removed, install the library from github instead. See the [README.md](intelmq/bots/collectors/alienvault_otx/README.md) for details.

### Postgres databases
Use the following statement carefully to upgrade your database.
Take care that no data will be lost, the statement may not be complete!

Also note that size constraints have changed!
```SQL
ALTER TABLE events
   ADD COLUMN "feed.documentation" text;

UPDATE events
   SET "source.local_hostname"="destination.local_hostname",
       "destination.local_hostname"=DEFAULT
   WHERE "feed.name"='Open-LDAP' AND "source.local_hostname" IS NULL;
UPDATE  events
   SET "feed.url" = substring("feed.url" from 1 for 37)
   WHERE SUBSTRING("feed.url" from 1 for 38) = 'https://prod.cyberfeed.net/stream?key='
UPDATE events
   SET "feed.url" = regexp_replace("feed.url", 'receipt=([^&])*', '')
   WHERE substring("feed.url" from 1 for 43) = 'https://lists.malwarepatrol.net/cgi/getfile'
UPDATE events
   SET "feed.url" = substring("feed.url" from 1 for 36)
   WHERE SUBSTRING("feed.url" from 1 for 37) = 'https://data.phishtank.com/data/'
UPDATE events
   SET "classification.taxonomy" = lower("classification.taxonomy")
   WHERE "classification.taxonomy" IS NOT NULL;
```

1.0.0.dev6
----------

### Postgres databases
```sql
ALTER TABLE events
   ADD COLUMN "feed.provider" text
```

1.0.0.dev5
----------

Syntax of runtime.conf has changed

### Postgres databases
```sql
ALTER TABLE events
   ADD COLUMN "misp.attribute_uuid" varchar(36),
   ADD COLUMN "malware.hash.sha256" text,
   ALTER COLUMN "misp.event_uuid" SET DATA TYPE varchar(36);

ALTER TABLE events   RENAME COLUMN "misp_uuid" TO "misp.event_uuid";

UPDATE events
   SET "protocol.application" = lower("protocol.application")
   WHERE "protocol.application" IS NOT NULL;
UPDATE events
   SET "source.abuse_contact" = lower("source.abuse_contact")
   WHERE "source.abuse_contact" IS NOT NULL;
UPDATE events
   SET "destination.abuse_contact" = lower("destination.abuse_contact")
   WHERE "destination.abuse_contact" IS NOT NULL;
UPDATE events
   SET "event_hash" = lower("event_hash")
   WHERE "event_hash" IS NOT NULL;
UPDATE events
   SET "malware.hash.md5" = lower("malware.hash.md5");
UPDATE events
   SET "malware.hash.sha1" = lower("malware.hash.sha1");
UPDATE events
   SET "malware.hash.sha256" = lower("malware.hash.sha256");
UPDATE events
   SET "malware.hash.md5" = lower(substring("malware.hash" from 4))
   WHERE substring("malware.hash" from 1 for 3) = '$1$';
UPDATE events
   SET "malware.hash.sha1" = lower(substring("malware.hash" from 7))
   WHERE substring("malware.hash" from 1 for 6) = '$sha1$';
UPDATE events
   SET "malware.hash.sha256" = lower(substring("malware.hash" from 4))
   WHERE substring("malware.hash" from 1 for 3) = '$5$';
UPDATE events
   SET "malware.hash.md5" = lower("malware.hash.md5")
   WHERE "malware.hash.md5" IS NOT NULL;
UPDATE events
   SET "malware.hash.sha1" = lower("malware.hash.sha1")
   WHERE "malware.hash.sha1" IS NOT NULL;
```

1.0.0.dev1
----------

### Postgres databases

```sql
ALTER TABLE events
   ADD COLUMN "classification.identifier" text,
   ADD COLUMN "feed.accuracy" text,
   ADD COLUMN "feed.code" text,
   ADD COLUMN "malware.hash.md5" text,
   ADD COLUMN "malware.hash.sha1" text,
   ADD COLUMN "protocol.transport" text,
   ALTER COLUMN "extra" SET DATA TYPE json,
   RENAME COLUMN "additional_information" TO "extra",
   RENAME COLUMN "description.target" TO "event_description.target",
   RENAME COLUMN "description.text" TO "event_description.text",
   RENAME COLUMN "destination.bgp_prefix" TO "destination.network" text,
   RENAME COLUMN "destination.cc" TO "destination.geolocation.cc" text,
   RENAME COLUMN "destination.email_address" TO "destination.account" text,
   RENAME COLUMN "destination.reverse_domain_name" TO "destination.reverse_dns" text,
   RENAME COLUMN "misp_id" TO "misp_uuid",
   RENAME COLUMN "source.bgp_prefix" TO "source.network" text,
   RENAME COLUMN "source.cc" TO "source.geolocation.cc" text,
   RENAME COLUMN "source.email_address" TO "source.account" text,
   RENAME COLUMN "source.reverse_domain_name" TO "source.reverse_dns" text,
   RENAME COLUMN "webshot_url" TO "screenshot_url" text;

UPDATE events
   SET "extra"=json_build_object('os.name', "os.name", 'os.version', "os.version", 'user_agent', "user_agent")
   WHERE "os.name" IS NOT NULL AND "os.version" IS NOT NULL AND "user_agent" IS NOT NULL AND "extra" IS NULL;

ALTER TABLE events
   DROP COLUMN "os.name",
   DROP COLUMN "os.version",
   DROP COLUMN "user_agent",
   DROP COLUMN "malware.hash";
```<|MERGE_RESOLUTION|>--- conflicted
+++ resolved
@@ -3,8 +3,6 @@
 
 See the changelog for a full list of changes.
 
-<<<<<<< HEAD
-=======
 2.2.0 Feature release (2020-06-17)
 ----------------------------------
 
@@ -36,7 +34,6 @@
 All URLVir feeds have been discontinued. The URLVir Parser has been removed.
 The `intelmqctl upgrade-config` command warns if you have these feed and the bot in use.
 
->>>>>>> 4c1256f7
 
 2.1.3 Bugfix release (2020-05-26)
 ---------------------------------
