--- conflicted
+++ resolved
@@ -9,7 +9,6 @@
 This file lists all changes which have an affect on the administration of IntelMQ and contains steps that you need to be aware off for the upgrade.
 Please refer to the changelog for a full list of changes.
 
-<<<<<<< HEAD
 3.0.0 Major release (unreleased)
 --------------------------------
 
@@ -131,22 +130,9 @@
 ```
 
 
-2.3.3 Bugfix release (unreleased)
----------------------------------
-
-### Requirements
-
-### Tools
-
-### Bots
-
-### Harmonization
-
-=======
 2.3.3 Bugfix release (2021-05-31)
 ---------------------------------
 
->>>>>>> e91e82d0
 ### Configuration
 
 #### Feodotracker Browse
